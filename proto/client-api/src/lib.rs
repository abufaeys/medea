--- conflicted
+++ resolved
@@ -1,10 +1,6 @@
 //! Client API protocol implementation for Medea media server.
 //!
-<<<<<<< HEAD
-//! ## Feature flags
-=======
 //! # Features
->>>>>>> e6975de4
 //!
 //! - `jason`: Enables [`Deserialize`] implementation for [`Event`]s, and
 //! [`Serialize`] implementation for [`Command`]s.
@@ -20,11 +16,7 @@
 use medea_macro::dispatchable;
 use serde::{de::Deserializer, ser::Serializer, Deserialize, Serialize};
 
-<<<<<<< HEAD
-use crate::stats::RtcStat;
-=======
 use self::stats::RtcStat;
->>>>>>> e6975de4
 
 /// ID of `Peer`.
 #[cfg_attr(
