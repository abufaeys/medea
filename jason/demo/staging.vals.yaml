# Values for `medea-demo` Helm chart deployed into 'staging' Kubernetes cluster.
#
# NOTE: To temporary override these values DO NOT change them here, but rather
#       declare overridden values in `my.staging.vals.yaml` file.

server:
  image:
    tag: edge
    pullPolicy: Always
  conf:
    server:
      client:
<<<<<<< HEAD
        public_url: "wss://demo.medea.stg.t11913.org"
        http:
=======
        http:
          public_url: wss://demo.medea.stg.t11913.org/ws
>>>>>>> 6b07bbc9
          bind_port: 9980
    turn:
      host: demo.medea.stg.t11913.org
      pass: changeme

  control-mock:
    image:
      tag: edge
      pullPolicy: Always

  coturn:
    image:
      tag: 4.5
      pullPolicy: Always
    conf:
      listening_port: 9934

  coturn-db:
    image:
      tag: alpine
      pullPolicy: Always
    conf:
      port: 9963
      requirepass: changeme

  deployment:
    affinity:
      nodeAffinity:
        requiredDuringSchedulingIgnoredDuringExecution:
          nodeSelectorTerms:
            - matchExpressions:
                - key: "role/application"
                  operator: In
                  values: ["true"]


web-client:
  image:
    tag: edge
    pullPolicy: Always

  deployment:
    affinity:
      nodeAffinity:
        requiredDuringSchedulingIgnoredDuringExecution:
          nodeSelectorTerms:
            - matchExpressions:
                - key: "role/application"
                  operator: In
                  values: ["true"]


ingress:
  hosts:
    - demo.medea.stg.t11913.org
  tls:
    enabled: yes
    auto: yes<|MERGE_RESOLUTION|>--- conflicted
+++ resolved
@@ -10,13 +10,8 @@
   conf:
     server:
       client:
-<<<<<<< HEAD
-        public_url: "wss://demo.medea.stg.t11913.org"
-        http:
-=======
         http:
           public_url: wss://demo.medea.stg.t11913.org/ws
->>>>>>> 6b07bbc9
           bind_port: 9980
     turn:
       host: demo.medea.stg.t11913.org
