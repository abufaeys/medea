--- conflicted
+++ resolved
@@ -10,12 +10,8 @@
   conf:
     server:
       client:
-<<<<<<< HEAD
-        public_url: "wss://medea-demo.test"
-=======
         http:
           public_url: wss://medea-demo.test/ws
->>>>>>> 6b07bbc9
 
     turn:
       host: medea-demo.test
