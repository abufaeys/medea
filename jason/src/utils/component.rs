//! Implementation of the [`Component`].

use std::{fmt::Display, rc::Rc};

use derive_more::Deref;
use futures::{future, Future, FutureExt as _, Stream, StreamExt};
use medea_reactive::AllProcessed;

use crate::{media::LocalTracksConstraints, platform, utils::TaskHandle};

/// Abstraction over a state which can be transformed to the states from the
/// [`medea_client_api_proto::state`].
pub trait AsProtoState {
    /// [`medea_client_api_proto::state`] into which this state can be
    /// transformed.
    type Output;

    /// Converts this state to the [`medea_client_api_proto::state`]
    /// representation.
    fn as_proto(&self) -> Self::Output;
}

/// Abstraction of state which can be updated or created by the
/// [`medea_client_api_proto::state`].
pub trait SynchronizableState {
    /// [`medea_client_api_proto::state`] by which this state can be updated.
    type Input;

    /// Creates a new state from the [`medea_client_api_proto::state`]
    /// representation.
    fn from_proto(
        input: Self::Input,
        send_cons: &LocalTracksConstraints,
    ) -> Self;

    /// Updates this state with a provided [`medea_client_api_proto::state`].
    fn apply(&self, input: Self::Input, send_cons: &LocalTracksConstraints);
}

/// Abstraction over a state which can be updated by a client side.
pub trait Updatable {
    /// Returns [`Future`] resolving once this [`Updatable`] state resolves its
    /// intentions.
    fn when_stabilized(&self) -> AllProcessed<'static>;

    /// Returns [`Future`] resolving once all the client updates are performed
    /// on this state.
    fn when_updated(&self) -> AllProcessed<'static>;

    /// Notifies about a RPC connection loss.
    fn connection_lost(&self);

    /// Notifies about a RPC connection recovering.
    fn connection_recovered(&self);
}

/// Component is a base that helps managing reactive components.
///
/// It consists of two parts: state and object. Object is listening to its state
/// changes and updates accordingly, so all mutations are meant to be applied to
/// the state.
#[derive(Deref)]
pub struct Component<S, O> {
    #[deref]
    obj: Rc<O>,
    state: Rc<S>,
    _spawned_watchers: Vec<TaskHandle>,
}

impl<S, O> Component<S, O> {
    /// Returns [`Rc`] to the object managed by this [`Component`].
    #[inline]
    #[must_use]
    pub fn obj(&self) -> Rc<O> {
        Rc::clone(&self.obj)
    }

    /// Returns reference to the state of this [`Component`].
    #[inline]
    #[must_use]
    pub fn state(&self) -> Rc<S> {
        Rc::clone(&self.state)
    }
}

impl<S: ComponentState<O> + 'static, O: 'static> Component<S, O> {
    /// Returns new [`Component`] with a provided object and state.
    ///
    /// Spawns all watchers of this [`Component`].
    pub fn new(obj: Rc<O>, state: Rc<S>) -> Self {
        let mut watchers_spawner =
            WatchersSpawner::new(Rc::clone(&state), Rc::clone(&obj));
        state.spawn_watchers(&mut watchers_spawner);

        Self {
            state,
            obj,
            _spawned_watchers: watchers_spawner.finish(),
        }
    }
}

/// Spawner for the [`Component`]'s watchers.
pub struct WatchersSpawner<S, O> {
    state: Rc<S>,
    obj: Rc<O>,
    spawned_watchers: Vec<TaskHandle>,
}

impl<S: 'static, O: 'static> WatchersSpawner<S, O> {
    /// Spawns watchers for the provided [`Stream`].
    ///
    /// If watcher returns an error then this error will be printed to the error
    /// log.
    ///
    /// You can stop all listeners tasks spawned by this function by
    /// [`Drop`]ping [`Component`].
    pub fn spawn<R, V, F, H, E>(&mut self, mut rx: R, handle: F)
    where
        F: Fn(Rc<O>, Rc<S>, V) -> H + 'static,
        R: Stream<Item = V> + Unpin + 'static,
        H: Future<Output = Result<(), E>> + 'static,
        E: Display,
    {
        let obj = Rc::clone(&self.obj);
        let state = Rc::clone(&self.state);
        let (fut, handle) = future::abortable(async move {
            while let Some(value) = rx.next().await {
                if let Err(e) =
                    (handle)(Rc::clone(&obj), Rc::clone(&state), value).await
                {
                    log::error!("{}", e);
                }
            }
        });
<<<<<<< HEAD
        platform::spawn(fut.map(|_| ()));
=======
        spawn_local(fut.map(drop));
>>>>>>> 01869937

        self.spawned_watchers.push(handle.into());
    }

    /// Creates new [`WatchersSpawner`] for the provided object and state.
    #[inline]
    #[must_use]
    fn new(state: Rc<S>, obj: Rc<O>) -> Self {
        Self {
            state,
            obj,
            spawned_watchers: Vec::new(),
        }
    }

    /// Returns [`TaskHandle`]s for the watchers spawned by this
    /// [`WatchersSpawner`].
    #[inline]
    #[must_use]
    fn finish(self) -> Vec<TaskHandle> {
        self.spawned_watchers
    }
}

/// Abstraction describing state of the [`Component`].
pub trait ComponentState<C>: Sized {
    /// Spawns all watchers required for this [`ComponentState`].
    fn spawn_watchers(&self, spawner: &mut WatchersSpawner<Self, C>);
}

/// Helper trait for naming types of the [`Component`]'s state and object for
/// the [`ComponentState`] implementation generated by
/// [`medea_macro::watchers`].
pub trait ComponentTypes {
    /// Type of [`Component`]'s state.
    type State;

    /// Type of object managed by [`Component`].
    type Obj;
}

impl<S, O> ComponentTypes for Component<S, O> {
    type Obj = O;
    type State = S;
}<|MERGE_RESOLUTION|>--- conflicted
+++ resolved
@@ -133,11 +133,7 @@
                 }
             }
         });
-<<<<<<< HEAD
-        platform::spawn(fut.map(|_| ()));
-=======
-        spawn_local(fut.map(drop));
->>>>>>> 01869937
+        platform::spawn(fut.map(drop));
 
         self.spawned_watchers.push(handle.into());
     }
