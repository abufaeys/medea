--- conflicted
+++ resolved
@@ -170,16 +170,11 @@
         );
     }
 
-<<<<<<< HEAD
     /// Adds the provided [`platform::MediaStreamTrack`] and
     /// [`platform::Transceiver`] to this [`Receiver`].
     ///
     /// Sets [`platform::MediaStreamTrack::enabled`] same as
-    /// [`Receiver::enabled`] of this [`Receiver`].
-=======
-    /// Adds provided [`sys::MediaStreamTrack`] and [`Transceiver`] to this
-    /// [`Receiver`].
->>>>>>> 01869937
+    /// [`Receiver::enabled_individual`] of this [`Receiver`].
     pub fn set_remote_track(
         &self,
         transceiver: platform::Transceiver,
@@ -198,13 +193,8 @@
             self.muted.get(),
         );
 
-<<<<<<< HEAD
-        if self.enabled() {
+        if self.enabled_individual.get() {
             transceiver.add_direction(platform::TransceiverDirection::RECV);
-=======
-        if self.enabled_individual.get() {
-            transceiver.add_direction(TransceiverDirection::RECV);
->>>>>>> 01869937
         } else {
             transceiver.sub_direction(platform::TransceiverDirection::RECV);
         }
@@ -274,7 +264,7 @@
     fn drop(&mut self) {
         if let Some(transceiver) = self.transceiver.borrow().as_ref() {
             if !transceiver.is_stopped() {
-                transceiver.sub_direction(TransceiverDirection::RECV);
+                transceiver.sub_direction(platform::TransceiverDirection::RECV);
             }
         }
         if let Some(recv_track) = self.track.borrow_mut().take() {
