use std::{cell::RefCell, rc::Rc};

use medea_client_api_proto::IceServer;
<<<<<<< HEAD
use wasm_bindgen::JsValue;
=======
use thiserror::*;
>>>>>>> 6b07bbc9
use wasm_bindgen_futures::JsFuture;
use web_sys::{
    RtcConfiguration, RtcIceCandidateInit,
    RtcPeerConnection as SysRtcPeerConnection, RtcPeerConnectionIceEvent,
    RtcRtpTransceiver, RtcRtpTransceiverDirection, RtcRtpTransceiverInit,
    RtcSdpType, RtcSessionDescription, RtcSessionDescriptionInit,
    RtcTrackEvent,
};

use crate::{
    media::TrackConstraints,
    utils::{EventListener, WasmErr},
};

use super::ice_server::RtcIceServers;

/// [RTCIceCandidate][1] representation.
///
/// [1]: https://w3.org/TR/webrtc/#rtcicecandidate-interface
pub struct IceCandidate {
    /// [`candidate` field][2] of the discovered [RTCIceCandidate][1].
    ///
    /// [1]: https://w3.org/TR/webrtc/#dom-rtcicecandidate
    /// [2]: https://w3.org/TR/webrtc/#dom-rtcicecandidate-candidate
    pub candidate: String,

    /// [`sdpMLineIndex` field][2] of the discovered [RTCIceCandidate][1].
    ///
    /// [1]: https://w3.org/TR/webrtc/#dom-rtcicecandidate
    /// [2]: https://w3.org/TR/webrtc/#dom-rtcicecandidate-sdpmlineindex
    pub sdp_m_line_index: Option<u16>,

    /// [`sdpMid` field][2] of the discovered [RTCIceCandidate][1].
    ///
    /// [1]: https://w3.org/TR/webrtc/#dom-rtcicecandidate
    /// [2]: https://w3.org/TR/webrtc/#dom-rtcicecandidate-sdpmid
    pub sdp_mid: Option<String>,
}

/// Representation of [RTCRtpTransceiver][1]'s [kind][2].
///
/// [1]: https://w3.org/TR/webrtc/#dom-rtcrtptransceiver
/// [2]: https://w3.org/TR/webrtc/#dfn-transceiver-kind
#[derive(Clone, Copy, Eq, PartialEq)]
pub enum TransceiverKind {
    /// Audio transceiver.
    Audio,

    /// Video transceiver.
    Video,
}

impl From<&TrackConstraints> for TransceiverKind {
    fn from(media_type: &TrackConstraints) -> Self {
        match media_type {
            TrackConstraints::Audio(_) => Self::Audio,
            TrackConstraints::Video(_) => Self::Video,
        }
    }
}

impl TransceiverKind {
    /// Returns string representation of a [`TransceiverKind`].
    pub fn as_str(self) -> &'static str {
        match self {
            Self::Audio => "audio",
            Self::Video => "video",
        }
    }
}

/// Representation of [RTCRtpTransceiverDirection][1].
///
/// [1]:https://w3.org/TR/webrtc/#dom-rtcrtptransceiverdirection
#[derive(Clone, Copy)]
// TODO: sendrecv optimization
pub enum TransceiverDirection {
    /// [`sendonly` direction][1] of transceiver.
    ///
    /// [1]: https://w3.org/TR/webrtc/#dom-rtcrtptransceiverdirection-sendonly
    Sendonly,

    /// [`recvonly` direction][1] of transceiver.
    ///
    /// [1]: https://w3.org/TR/webrtc/#dom-rtcrtptransceiverdirection-recvonly
    Recvonly,
}

impl From<TransceiverDirection> for RtcRtpTransceiverDirection {
    fn from(direction: TransceiverDirection) -> Self {
        use TransceiverDirection::*;
        match direction {
            Sendonly => Self::Sendonly,
            Recvonly => Self::Recvonly,
        }
    }
}

/// Representation of [RTCSdpType].
///
/// [RTCSdpType]: https://w3.org/TR/webrtc/#dom-rtcsdptype
pub enum SdpType {
    /// [`offer` type][1] of SDP.
    ///
    /// [1]: https://w3.org/TR/webrtc/#dom-rtcsdptype-offer
    Offer(String),

    /// [`answer` type][1] of SDP.
    ///
    /// [1]: https://w3.org/TR/webrtc/#dom-rtcsdptype-answer
    Answer(String),
}

/// Errors that may occur during signaling between this and remote
/// [RTCPeerConnection][1] and event handlers setting errors.
///
/// [1]: https://www.w3.org/TR/webrtc/#dom-rtcpeerconnection.
#[derive(Debug, Error)]
pub enum Error {
    #[error("failed to add ICE candidate: {0}")]
    AddIceCandidate(WasmErr),
    #[error("failed to create SDP answer: {0}")]
    CreateAnswer(WasmErr),
    #[error("failed to create PeerConnection: {0}")]
    CreatePeer(WasmErr),
    #[error("failed to create SDP offer: {0}")]
    CreateOffer(WasmErr),
    #[error("failed to set handler for RtcPeerConnectionIceEvent: {0}")]
    SetHandlerIceEvent(WasmErr),
    #[error("failed to set handler for RtcTrackEvent: {0}")]
    SetHandlerTrackEvent(WasmErr),
    #[error("failed to set local SDP description: {0}")]
    SetLocalDescription(WasmErr),
    #[error("failed to set remote SDP description: {0}")]
    SetRemoteDescription(WasmErr),
}

/// Representation of [RTCPeerConnection][1].
///
/// [1]: https://w3.org/TR/webrtc/#dom-rtcpeerconnection
pub struct RtcPeerConnection {
    /// Underlying [RTCPeerConnection][1].
    ///
    /// [1]: https://www.w3.org/TR/webrtc/#rtcpeerconnection-interface
    peer: Rc<SysRtcPeerConnection>,

    /// [`onicecandidate`][2] callback of [RTCPeerConnection][1] to handle
    /// [`icecandidate`][3] event. It fires when [RTCPeerConnection][1]
    /// discovers a new [RTCIceCandidate][4].
    ///
    /// [1]: https://www.w3.org/TR/webrtc/#rtcpeerconnection-interface
    /// [2]: https://www.w3.org/TR/webrtc/#dom-rtcpeerconnection-onicecandidate
    /// [3]: https://www.w3.org/TR/webrtc/#event-icecandidate
    /// [4]: https://www.w3.org/TR/webrtc/#dom-rtcicecandidate
    on_ice_candidate: RefCell<
        Option<EventListener<SysRtcPeerConnection, RtcPeerConnectionIceEvent>>,
    >,

    /// [`ontrack`][2] callback of [RTCPeerConnection][1] to handle
    /// [`track`][3] event. It fires when [RTCPeerConnection][1] receives
    /// new [MediaStreamTrack][4] from remote peer.
    ///
    /// [1]: https://www.w3.org/TR/webrtc/#rtcpeerconnection-interface
    /// [2]: https://www.w3.org/TR/webrtc/#dom-rtcpeerconnection-ontrack
    /// [3]: https://www.w3.org/TR/webrtc/#event-track
    /// [4]: https://developer.mozilla.org/en-US/docs/Web/API/MediaStreamTrack
    on_track:
        RefCell<Option<EventListener<SysRtcPeerConnection, RtcTrackEvent>>>,
}

impl RtcPeerConnection {
    /// Instantiates new [`RtcPeerConnection`].
    pub fn new<I>(ice_servers: I) -> Result<Self, Error>
    where
        I: IntoIterator<Item = IceServer>,
    {
        // TODO: RTCBundlePolicy = "max-bundle"?
        let mut peer_conf = RtcConfiguration::new();
        peer_conf.ice_servers(&RtcIceServers::from(ice_servers));
        let peer = SysRtcPeerConnection::new_with_configuration(&peer_conf)
            .map_err(Into::into)
            .map_err(Error::CreatePeer)?;

        Ok(Self {
            peer: Rc::new(peer),
            on_ice_candidate: RefCell::new(None),
            on_track: RefCell::new(None),
        })
    }

    /// Returns future which resolves into [RTCStatsReport][1]
    /// for this [`RtcPeerConnection`].
    ///
    /// [1]: https://developer.mozilla.org/en-US/docs/Web/API/RTCStatsReport
    pub fn get_stats(&self) -> impl Future<Item = JsValue, Error = WasmErr> {
        let conn = self.0.borrow();

        JsFuture::from(conn.peer.get_stats()).map_err(Into::into)
    }

    /// Sets handler for [`RtcTrackEvent`] event (see [RTCTrackEvent][1] and
    /// [`ontrack` callback][2]).
    ///
    /// [1]: https://www.w3.org/TR/webrtc/#rtctrackevent
    /// [2]: https://www.w3.org/TR/webrtc/#dom-rtcpeerconnection-ontrack
    pub fn on_track<F>(&self, f: Option<F>) -> Result<(), Error>
    where
        F: 'static + FnMut(RtcTrackEvent),
    {
        let mut on_track = self.on_track.borrow_mut();
        match f {
            None => {
                on_track.take();
            }
            Some(mut f) => {
                on_track.replace(
                    EventListener::new_mut(
                        Rc::clone(&self.peer),
                        "track",
                        move |msg: RtcTrackEvent| {
                            f(msg);
                        },
                    )
                    .map_err(Error::SetHandlerTrackEvent)?,
                );
            }
        }
        Ok(())
    }

    /// Sets handler for [`RtcPeerConnectionIceEvent`] event
    /// (see [RTCPeerConnectionIceEvent][1] and [`onicecandidate` callback][2]).
    ///
    /// [1]: https://www.w3.org/TR/webrtc/#dom-rtcpeerconnectioniceevent
    /// [2]: https://www.w3.org/TR/webrtc/#dom-rtcpeerconnection-onicecandidate
    pub fn on_ice_candidate<F>(&self, f: Option<F>) -> Result<(), Error>
    where
        F: 'static + FnMut(IceCandidate),
    {
        let mut on_ice_candidate = self.on_ice_candidate.borrow_mut();
        match f {
            None => {
                on_ice_candidate.take();
            }
            Some(mut f) => {
                on_ice_candidate.replace(
                    EventListener::new_mut(
                        Rc::clone(&self.peer),
                        "icecandidate",
                        move |msg: RtcPeerConnectionIceEvent| {
                            // None candidate means that all ICE transports have
                            // finished gathering candidates.
                            // Doesn't need to be delivered onward to the remote
                            // peer.
                            if let Some(c) = msg.candidate() {
                                f(IceCandidate {
                                    candidate: c.candidate(),
                                    sdp_m_line_index: c.sdp_m_line_index(),
                                    sdp_mid: c.sdp_mid(),
                                });
                            }
                        },
                    )
                    .map_err(Error::SetHandlerIceEvent)?,
                );
            }
        }
        Ok(())
    }

    /// Adds remote [RTCPeerConnection][1]'s [ICE candidate][2] to this
    /// [`RtcPeerConnection`].
    ///
    /// [1]: https://www.w3.org/TR/webrtc/#rtcpeerconnection-interface
    /// [2]: https://tools.ietf.org/html/rfc5245#section-2
    pub async fn add_ice_candidate(
        &self,
        candidate: &str,
        sdp_m_line_index: Option<u16>,
        sdp_mid: &Option<String>,
    ) -> Result<(), Error> {
        let mut cand_init = RtcIceCandidateInit::new(&candidate);
        cand_init
            .sdp_m_line_index(sdp_m_line_index)
            .sdp_mid(sdp_mid.as_ref().map(String::as_ref));
        JsFuture::from(
            self.peer.add_ice_candidate_with_opt_rtc_ice_candidate_init(
                Some(cand_init).as_ref(),
            ),
        )
        .await
        .map_err(Into::into)
        .map_err(Error::AddIceCandidate)?;
        Ok(())
    }

    /// Obtains [SDP answer][`SdpType::Answer`] from the underlying
    /// [RTCPeerConnection][`SysRtcPeerConnection`] and sets it as a local
    /// description.
    ///
    /// Should be called whenever remote description has been changed.
    pub async fn create_and_set_answer(&self) -> Result<String, Error> {
        let peer: Rc<SysRtcPeerConnection> = Rc::clone(&self.peer);

        let answer = JsFuture::from(self.peer.create_answer())
            .await
            .map_err(Into::into)
            .map_err(Error::CreateAnswer)?;
        let answer = RtcSessionDescription::from(answer).sdp();

        let mut desc = RtcSessionDescriptionInit::new(RtcSdpType::Answer);
        desc.sdp(&answer);

        JsFuture::from(peer.set_local_description(&desc))
            .await
            .map_err(Into::into)
            .map_err(Error::SetLocalDescription)?;

        Ok(answer)
    }

    /// Obtains [SDP offer][`SdpType::Offer`] from the underlying
    /// [RTCPeerConnection][`SysRtcPeerConnection`] and sets it as a local
    /// description.
    ///
    /// Should be called after local tracks changes, which require
    /// renegotiation.
    pub async fn create_and_set_offer(&self) -> Result<String, Error> {
        let peer: Rc<SysRtcPeerConnection> = Rc::clone(&self.peer);

        let create_offer = JsFuture::from(peer.create_offer())
            .await
            .map_err(Into::into)
            .map_err(Error::CreateOffer)?;
        let offer = RtcSessionDescription::from(create_offer).sdp();

        let mut desc = RtcSessionDescriptionInit::new(RtcSdpType::Offer);
        desc.sdp(&offer);

        JsFuture::from(peer.set_local_description(&desc))
            .await
            .map_err(Into::into)
            .map_err(Error::SetLocalDescription)?;

        Ok(offer)
    }

    /// Instructs the underlying [RTCPeerConnection][`SysRtcPeerConnection`]
    /// to apply the supplied [SDP][`SdpType`] as the remote
    /// [offer][`SdpType::Offer`] or [answer][`SdpType::Answer`].
    ///
    /// Changes the local media state.
    pub async fn set_remote_description(
        &self,
        sdp: SdpType,
    ) -> Result<(), Error> {
        let description = match sdp {
            SdpType::Offer(offer) => {
                let mut desc =
                    RtcSessionDescriptionInit::new(RtcSdpType::Offer);
                desc.sdp(&offer);
                desc
            }
            SdpType::Answer(answer) => {
                let mut desc =
                    RtcSessionDescriptionInit::new(RtcSdpType::Answer);
                desc.sdp(&answer);
                desc
            }
        };

        JsFuture::from(self.peer.set_remote_description(&description))
            .await
            .map_err(Into::into)
            .map_err(Error::SetRemoteDescription)?;

        Ok(())
    }

    /// Creates new [`RtcRtpTransceiver`] (see [RTCRtpTransceiver][1])
    /// and adds it to the [set of this RTCPeerConnection's transceivers][2].
    ///
    /// [1]: https://www.w3.org/TR/webrtc/#dom-rtcrtptransceiver
    /// [2]: https://www.w3.org/TR/webrtc/#transceivers-set
    pub fn add_transceiver(
        &self,
        kind: TransceiverKind,
        direction: TransceiverDirection,
    ) -> RtcRtpTransceiver {
        let mut init = RtcRtpTransceiverInit::new();
        init.direction(direction.into());
        self.peer
            .add_transceiver_with_str_and_init(kind.as_str(), &init)
    }

    /// Returns [`RtcRtpTransceiver`] (see [RTCRtpTransceiver][1]) from a
    /// [set of this RTCPeerConnection's transceivers][2] by provided `mid`.
    ///
    /// [1]: https://www.w3.org/TR/webrtc/#dom-rtcrtptransceiver
    /// [2]: https://www.w3.org/TR/webrtc/#transceivers-set
    pub fn get_transceiver_by_mid(
        &self,
        mid: &str,
    ) -> Option<RtcRtpTransceiver> {
        let mut transceiver = None;

        let transceivers = js_sys::try_iter(&self.peer.get_transceivers())
            .unwrap()
            .unwrap();
        for tr in transceivers {
            let tr = RtcRtpTransceiver::from(tr.unwrap());
            if let Some(tr_mid) = tr.mid() {
                if mid.eq(&tr_mid) {
                    transceiver = Some(tr);
                    break;
                }
            }
        }

        transceiver
    }
}

impl Drop for RtcPeerConnection {
    /// Drops [`on_track`][`RtcPeerConnection::on_track`] and
    /// [`on_ice_candidate`][`RtcPeerConnection::on_ice_candidate`] callbacks,
    /// and [closes][1] the underlying
    /// [RTCPeerConnection][`SysRtcPeerConnection`].
    ///
    /// [1]: https://www.w3.org/TR/webrtc/#dom-rtcpeerconnection-close
    fn drop(&mut self) {
        self.on_track.borrow_mut().take();
        self.on_ice_candidate.borrow_mut().take();
        self.peer.close();
    }
}<|MERGE_RESOLUTION|>--- conflicted
+++ resolved
@@ -1,11 +1,9 @@
 use std::{cell::RefCell, rc::Rc};
 
+use futures::{Future, TryFutureExt};
 use medea_client_api_proto::IceServer;
-<<<<<<< HEAD
+use thiserror::*;
 use wasm_bindgen::JsValue;
-=======
-use thiserror::*;
->>>>>>> 6b07bbc9
 use wasm_bindgen_futures::JsFuture;
 use web_sys::{
     RtcConfiguration, RtcIceCandidateInit,
@@ -200,10 +198,8 @@
     /// for this [`RtcPeerConnection`].
     ///
     /// [1]: https://developer.mozilla.org/en-US/docs/Web/API/RTCStatsReport
-    pub fn get_stats(&self) -> impl Future<Item = JsValue, Error = WasmErr> {
-        let conn = self.0.borrow();
-
-        JsFuture::from(conn.peer.get_stats()).map_err(Into::into)
+    pub fn get_stats(&self) -> impl Future<Output = Result<JsValue, WasmErr>> {
+        JsFuture::from(self.peer.get_stats()).map_err(Into::into)
     }
 
     /// Sets handler for [`RtcTrackEvent`] event (see [RTCTrackEvent][1] and
