use std::{cell::RefCell, rc::Rc};

use derive_more::Display;
use medea_client_api_proto::{
    Direction as DirectionProto, IceServer, PeerConnectionState,
};
use tracerr::Traced;
use wasm_bindgen_futures::JsFuture;
use web_sys::{
<<<<<<< HEAD
    Event, RtcConfiguration, RtcIceCandidateInit, RtcIceConnectionState,
    RtcIceTransportPolicy, RtcOfferOptions,
=======
    Event, RtcBundlePolicy, RtcConfiguration, RtcIceCandidateInit,
    RtcIceConnectionState, RtcIceTransportPolicy,
>>>>>>> fad8eb62
    RtcPeerConnection as SysRtcPeerConnection, RtcPeerConnectionIceEvent,
    RtcRtpTransceiver, RtcRtpTransceiverDirection, RtcRtpTransceiverInit,
    RtcSdpType, RtcSessionDescription, RtcSessionDescriptionInit,
    RtcTrackEvent,
};

use crate::{
    media::TrackConstraints,
    utils::{
        console_error, get_property_by_name, EventListener,
        EventListenerBindError, JsCaused, JsError,
    },
};

use super::ice_server::RtcIceServers;

/// [RTCIceCandidate][1] representation.
///
/// [1]: https://w3.org/TR/webrtc/#rtcicecandidate-interface
pub struct IceCandidate {
    /// [`candidate` field][2] of the discovered [RTCIceCandidate][1].
    ///
    /// [1]: https://w3.org/TR/webrtc/#dom-rtcicecandidate
    /// [2]: https://w3.org/TR/webrtc/#dom-rtcicecandidate-candidate
    pub candidate: String,

    /// [`sdpMLineIndex` field][2] of the discovered [RTCIceCandidate][1].
    ///
    /// [1]: https://w3.org/TR/webrtc/#dom-rtcicecandidate
    /// [2]: https://w3.org/TR/webrtc/#dom-rtcicecandidate-sdpmlineindex
    pub sdp_m_line_index: Option<u16>,

    /// [`sdpMid` field][2] of the discovered [RTCIceCandidate][1].
    ///
    /// [1]: https://w3.org/TR/webrtc/#dom-rtcicecandidate
    /// [2]: https://w3.org/TR/webrtc/#dom-rtcicecandidate-sdpmid
    pub sdp_mid: Option<String>,
}

/// Representation of [RTCRtpTransceiver][1]'s [kind][2].
///
/// [1]: https://w3.org/TR/webrtc/#dom-rtcrtptransceiver
/// [2]: https://w3.org/TR/webrtc/#dfn-transceiver-kind
#[derive(Clone, Copy, Eq, PartialEq)]
pub enum TransceiverKind {
    /// Audio transceiver.
    Audio,

    /// Video transceiver.
    Video,
}

impl From<&TrackConstraints> for TransceiverKind {
    fn from(media_type: &TrackConstraints) -> Self {
        match media_type {
            TrackConstraints::Audio(_) => Self::Audio,
            TrackConstraints::Video(_) => Self::Video,
        }
    }
}

impl TransceiverKind {
    /// Returns string representation of a [`TransceiverKind`].
    pub fn as_str(self) -> &'static str {
        match self {
            Self::Audio => "audio",
            Self::Video => "video",
        }
    }
}

/// Representation of [RTCRtpTransceiverDirection][1].
///
/// [1]:https://w3.org/TR/webrtc/#dom-rtcrtptransceiverdirection
#[derive(Clone, Copy)]
// TODO: sendrecv optimization
pub enum TransceiverDirection {
    /// [`sendonly` direction][1] of transceiver.
    ///
    /// [1]: https://w3.org/TR/webrtc/#dom-rtcrtptransceiverdirection-sendonly
    Sendonly,

    /// [`recvonly` direction][1] of transceiver.
    ///
    /// [1]: https://w3.org/TR/webrtc/#dom-rtcrtptransceiverdirection-recvonly
    Recvonly,
}

impl From<TransceiverDirection> for RtcRtpTransceiverDirection {
    fn from(direction: TransceiverDirection) -> Self {
        use TransceiverDirection::*;
        match direction {
            Sendonly => Self::Sendonly,
            Recvonly => Self::Recvonly,
        }
    }
}

impl From<&DirectionProto> for TransceiverDirection {
    #[inline]
    fn from(proto: &DirectionProto) -> Self {
        match proto {
            DirectionProto::Recv { .. } => Self::Recvonly,
            DirectionProto::Send { .. } => Self::Sendonly,
        }
    }
}

/// Representation of [RTCSdpType].
///
/// [RTCSdpType]: https://w3.org/TR/webrtc/#dom-rtcsdptype
pub enum SdpType {
    /// [`offer` type][1] of SDP.
    ///
    /// [1]: https://w3.org/TR/webrtc/#dom-rtcsdptype-offer
    Offer(String),

    /// [`answer` type][1] of SDP.
    ///
    /// [1]: https://w3.org/TR/webrtc/#dom-rtcsdptype-answer
    Answer(String),
}

/// Errors that may occur during signaling between this and remote
/// [RTCPeerConnection][1] and event handlers setting errors.
///
/// [1]: https://www.w3.org/TR/webrtc/#dom-rtcpeerconnection.
#[derive(Debug, Display, JsCaused)]
pub enum RTCPeerConnectionError {
    /// Occurs when cannot adds new remote candidate to the
    /// [RTCPeerConnection][1]'s remote description.
    ///
    /// [1]: https://www.w3.org/TR/webrtc/#dom-rtcpeerconnection.
    #[display(fmt = "Failed to add ICE candidate: {}", _0)]
    AddIceCandidateFailed(JsError),

    /// Occurs when cannot obtains [SDP answer][`SdpType::Answer`] from
    /// the underlying [RTCPeerConnection][`SysRtcPeerConnection`].
    #[display(fmt = "Failed to create SDP answer: {}", _0)]
    CreateAnswerFailed(JsError),

    /// Occurs when a new [`RtcPeerConnection`] cannot be created.
    #[display(fmt = "Failed to create PeerConnection: {}", _0)]
    PeerCreationError(JsError),

    /// Occurs when cannot obtains [SDP offer][`SdpType::Offer`] from
    /// the underlying [RTCPeerConnection][`SysRtcPeerConnection`]
    #[display(fmt = "Failed to create SDP offer: {}", _0)]
    CreateOfferFailed(JsError),

    /// Occurs when handler failed to bind to some [`RtcPeerConnection`] event.
    /// Not really supposed to ever happen.
    #[display(fmt = "Failed to bind to RTCPeerConnection event: {}", _0)]
    PeerConnectionEventBindFailed(EventListenerBindError),

    /// Occurs if the local description associated with the
    /// [`RtcPeerConnection`] cannot be changed.
    #[display(fmt = "Failed to set local SDP description: {}", _0)]
    SetLocalDescriptionFailed(JsError),

    /// Occurs if the description of the remote end of the
    /// [`RtcPeerConnection`] cannot be changed.
    #[display(fmt = "Failed to set remote SDP description: {}", _0)]
    SetRemoteDescriptionFailed(JsError),
}

type Result<T> = std::result::Result<T, Traced<RTCPeerConnectionError>>;

impl From<EventListenerBindError> for RTCPeerConnectionError {
    fn from(err: EventListenerBindError) -> Self {
        Self::PeerConnectionEventBindFailed(err)
    }
}

/// Representation of [RTCPeerConnection][1].
///
/// [1]: https://w3.org/TR/webrtc/#dom-rtcpeerconnection
pub struct RtcPeerConnection {
    /// Underlying [RTCPeerConnection][1].
    ///
    /// [1]: https://www.w3.org/TR/webrtc/#rtcpeerconnection-interface
    peer: Rc<SysRtcPeerConnection>,

    /// [`onicecandidate`][2] callback of [RTCPeerConnection][1] to handle
    /// [`icecandidate`][3] event. It fires when [RTCPeerConnection][1]
    /// discovers a new [RTCIceCandidate][4].
    ///
    /// [1]: https://www.w3.org/TR/webrtc/#rtcpeerconnection-interface
    /// [2]: https://www.w3.org/TR/webrtc/#dom-rtcpeerconnection-onicecandidate
    /// [3]: https://www.w3.org/TR/webrtc/#event-icecandidate
    /// [4]: https://www.w3.org/TR/webrtc/#dom-rtcicecandidate
    on_ice_candidate: RefCell<
        Option<EventListener<SysRtcPeerConnection, RtcPeerConnectionIceEvent>>,
    >,

    /// [`iceconnectionstatechange`][2] callback of [RTCPeerConnection][1],
    /// fires whenever [ICE connection state][3] changes.
    ///
    /// [1]: https://w3.org/TR/webrtc/#rtcpeerconnection-interface
    /// [2]: https://w3.org/TR/webrtc/#event-iceconnectionstatechange
    /// [3]: https://w3.org/TR/webrtc/#dfn-ice-connection-state
    on_ice_connection_state_changed:
        RefCell<Option<EventListener<SysRtcPeerConnection, Event>>>,

    /// [`connectionstatechange`][2] callback of [RTCPeerConnection][1],
    /// fires whenever the aggregate state of the connection changes.
    /// The aggregate state is a combination of the states of all individual
    /// network transports being used by the connection.
    ///
    /// Implemented in Chrome and Safari.
    /// Tracking issue for Firefox:
    /// <https://bugzilla.mozilla.org/show_bug.cgi?id=1265827>
    ///
    /// [1]: https://w3.org/TR/webrtc/#rtcpeerconnection-interface
    /// [2]: https://www.w3.org/TR/webrtc/#event-connectionstatechange
    on_connection_state_changed:
        RefCell<Option<EventListener<SysRtcPeerConnection, Event>>>,

    /// [`ontrack`][2] callback of [RTCPeerConnection][1] to handle
    /// [`track`][3] event. It fires when [RTCPeerConnection][1] receives
    /// new [MediaStreamTrack][4] from remote peer.
    ///
    /// [1]: https://www.w3.org/TR/webrtc/#rtcpeerconnection-interface
    /// [2]: https://www.w3.org/TR/webrtc/#dom-rtcpeerconnection-ontrack
    /// [3]: https://www.w3.org/TR/webrtc/#event-track
    /// [4]: https://developer.mozilla.org/en-US/docs/Web/API/MediaStreamTrack
    on_track:
        RefCell<Option<EventListener<SysRtcPeerConnection, RtcTrackEvent>>>,
}

impl RtcPeerConnection {
    /// Instantiates new [`RtcPeerConnection`].
    ///
    /// # Errors
    ///
    /// Errors with [`RTCPeerConnectionError::PeerCreationError`] if
    /// [`SysRtcPeerConnection`] creation fails.
    pub fn new<I>(ice_servers: I, is_force_relayed: bool) -> Result<Self>
    where
        I: IntoIterator<Item = IceServer>,
    {
        let mut peer_conf = RtcConfiguration::new();
        let policy = if is_force_relayed {
            RtcIceTransportPolicy::Relay
        } else {
            RtcIceTransportPolicy::All
        };
        peer_conf.bundle_policy(RtcBundlePolicy::MaxBundle);
        peer_conf.ice_transport_policy(policy);
        peer_conf.ice_servers(&RtcIceServers::from(ice_servers));
        let peer = SysRtcPeerConnection::new_with_configuration(&peer_conf)
            .map_err(Into::into)
            .map_err(RTCPeerConnectionError::PeerCreationError)
            .map_err(tracerr::wrap!())?;

        Ok(Self {
            peer: Rc::new(peer),
            on_ice_candidate: RefCell::new(None),
            on_ice_connection_state_changed: RefCell::new(None),
            on_connection_state_changed: RefCell::new(None),
            on_track: RefCell::new(None),
        })
    }

    /// Sets handler for [`RtcTrackEvent`] event (see [RTCTrackEvent][1] and
    /// [`ontrack` callback][2]).
    ///
    /// # Errors
    ///
    /// Errors with [`RTCPeerConnectionError::PeerConnectionEventBindFailed`] if
    /// [`EventListener`] binding fails.
    ///
    /// [1]: https://www.w3.org/TR/webrtc/#rtctrackevent
    /// [2]: https://www.w3.org/TR/webrtc/#dom-rtcpeerconnection-ontrack
    pub fn on_track<F>(&self, f: Option<F>) -> Result<()>
    where
        F: 'static + FnMut(RtcTrackEvent),
    {
        let mut on_track = self.on_track.borrow_mut();
        match f {
            None => {
                on_track.take();
            }
            Some(mut f) => {
                on_track.replace(
                    EventListener::new_mut(
                        Rc::clone(&self.peer),
                        "track",
                        move |msg: RtcTrackEvent| {
                            f(msg);
                        },
                    )
                    .map_err(tracerr::map_from_and_wrap!())?,
                );
            }
        }
        Ok(())
    }

    /// Sets handler for [`RtcPeerConnectionIceEvent`] event
    /// (see [RTCPeerConnectionIceEvent][1] and [`onicecandidate` callback][2]).
    ///
    /// # Errors
    ///
    /// Errors with [`RTCPeerConnectionError::PeerConnectionEventBindFailed`] if
    /// [`EventListener`] binding fails.
    ///
    /// [1]: https://www.w3.org/TR/webrtc/#dom-rtcpeerconnectioniceevent
    /// [2]: https://www.w3.org/TR/webrtc/#dom-rtcpeerconnection-onicecandidate
    pub fn on_ice_candidate<F>(&self, f: Option<F>) -> Result<()>
    where
        F: 'static + FnMut(IceCandidate),
    {
        let mut on_ice_candidate = self.on_ice_candidate.borrow_mut();
        match f {
            None => {
                on_ice_candidate.take();
            }
            Some(mut f) => {
                on_ice_candidate.replace(
                    EventListener::new_mut(
                        Rc::clone(&self.peer),
                        "icecandidate",
                        move |msg: RtcPeerConnectionIceEvent| {
                            // None candidate means that all ICE transports have
                            // finished gathering candidates.
                            // Doesn't need to be delivered onward to the remote
                            // peer.
                            if let Some(c) = msg.candidate() {
                                f(IceCandidate {
                                    candidate: c.candidate(),
                                    sdp_m_line_index: c.sdp_m_line_index(),
                                    sdp_mid: c.sdp_mid(),
                                });
                            }
                        },
                    )
                    .map_err(tracerr::map_from_and_wrap!())?,
                );
            }
        }
        Ok(())
    }

    /// Sets handler for [`iceconnectionstatechange`][1] event.
    ///
    /// # Errors
    ///
    /// Will return [`RTCPeerConnectionError::PeerConnectionEventBindFailed`] if
    /// [`EventListener`] binding fails.
    ///
    /// [1]: https://www.w3.org/TR/webrtc/#event-iceconnectionstatechange
    pub fn on_ice_connection_state_change<F>(&self, f: Option<F>) -> Result<()>
    where
        F: 'static + FnMut(RtcIceConnectionState),
    {
        let mut on_ice_connection_state_changed =
            self.on_ice_connection_state_changed.borrow_mut();
        match f {
            None => {
                on_ice_connection_state_changed.take();
            }
            Some(mut f) => {
                let peer = Rc::clone(&self.peer);
                on_ice_connection_state_changed.replace(
                    EventListener::new_mut(
                        Rc::clone(&self.peer),
                        "iceconnectionstatechange",
                        move |_| {
                            f(peer.ice_connection_state());
                        },
                    )
                    .map_err(tracerr::map_from_and_wrap!())?,
                );
            }
        }
        Ok(())
    }

    /// Sets handler for [`connectionstatechange`][1] event.
    ///
    /// # Errors
    ///
    /// Will return [`RTCPeerConnectionError::PeerConnectionEventBindFailed`] if
    /// [`EventListener`] binding fails.
    /// This error can be ignored, since this event is currently implemented
    /// only in Chrome and Safari.
    ///
    /// [1]: https://www.w3.org/TR/webrtc/#event-connectionstatechange
    pub fn on_connection_state_change<F>(&self, f: Option<F>) -> Result<()>
    where
        F: 'static + FnMut(PeerConnectionState),
    {
        let mut on_connection_state_changed =
            self.on_connection_state_changed.borrow_mut();
        match f {
            None => {
                on_connection_state_changed.take();
            }
            Some(mut f) => {
                let peer = Rc::clone(&self.peer);
                on_connection_state_changed.replace(
                    EventListener::new_mut(
                        Rc::clone(&self.peer),
                        "connectionstatechange",
                        move |_| {
                            // Error here should never happen, because if the
                            // browser does not support the functionality of
                            // `RTCPeerConnection.connectionState`, then this
                            // callback won't fire.
                            if let Some(state) =
                                get_peer_connection_state(&peer)
                            {
                                let state = match state.as_ref() {
                                    "new" => PeerConnectionState::New,
                                    "connecting" => {
                                        PeerConnectionState::Connecting
                                    }
                                    "connected" => {
                                        PeerConnectionState::Connected
                                    }
                                    "disconnected" => {
                                        PeerConnectionState::Disconnected
                                    }
                                    "failed" => PeerConnectionState::Failed,
                                    "closed" => PeerConnectionState::Closed,
                                    _ => {
                                        console_error(format!(
                                            "Unknown RTCPeerConnection \
                                             connection state: {}.",
                                            state,
                                        ));
                                        return;
                                    }
                                };
                                f(state);
                            } else {
                                console_error(
                                    "Could not receive RTCPeerConnection \
                                     connection state",
                                );
                            }
                        },
                    )
                    .map_err(tracerr::map_from_and_wrap!())?,
                );
            }
        }
        Ok(())
    }

    /// Adds remote [RTCPeerConnection][1]'s [ICE candidate][2] to this
    /// [`RtcPeerConnection`].
    ///
    /// [1]: https://www.w3.org/TR/webrtc/#rtcpeerconnection-interface
    /// [2]: https://tools.ietf.org/html/rfc5245#section-2
    pub async fn add_ice_candidate(
        &self,
        candidate: &str,
        sdp_m_line_index: Option<u16>,
        sdp_mid: &Option<String>,
    ) -> Result<()> {
        let mut cand_init = RtcIceCandidateInit::new(&candidate);
        cand_init
            .sdp_m_line_index(sdp_m_line_index)
            .sdp_mid(sdp_mid.as_ref().map(String::as_ref));
        JsFuture::from(
            self.peer.add_ice_candidate_with_opt_rtc_ice_candidate_init(
                Some(cand_init).as_ref(),
            ),
        )
        .await
        .map_err(Into::into)
        .map_err(RTCPeerConnectionError::AddIceCandidateFailed)
        .map_err(tracerr::wrap!())?;
        Ok(())
    }

    /// Obtains [SDP answer][`SdpType::Answer`] from the underlying
    /// [RTCPeerConnection][`SysRtcPeerConnection`] and sets it as a local
    /// description.
    ///
    /// Should be called whenever remote description has been changed.
    pub async fn create_and_set_answer(&self) -> Result<String> {
        let peer: Rc<SysRtcPeerConnection> = Rc::clone(&self.peer);

        let answer = JsFuture::from(self.peer.create_answer())
            .await
            .map_err(Into::into)
            .map_err(RTCPeerConnectionError::CreateAnswerFailed)
            .map_err(tracerr::wrap!())?;
        let answer = RtcSessionDescription::from(answer).sdp();

        let mut desc = RtcSessionDescriptionInit::new(RtcSdpType::Answer);
        desc.sdp(&answer);

        JsFuture::from(peer.set_local_description(&desc))
            .await
            .map_err(Into::into)
            .map_err(RTCPeerConnectionError::SetLocalDescriptionFailed)
            .map_err(tracerr::wrap!())?;

        Ok(answer)
    }

    /// Obtains [SDP offer][`SdpType::Offer`] from the underlying
    /// [RTCPeerConnection][`SysRtcPeerConnection`] and sets it as a local
    /// description.
    ///
    /// Should be called after local tracks changes, which require
    /// renegotiation.
    pub async fn create_and_set_offer(
        &self,
        ice_restart: bool,
    ) -> Result<String> {
        let peer: Rc<SysRtcPeerConnection> = Rc::clone(&self.peer);

        let mut offer_options = RtcOfferOptions::new();
        offer_options.ice_restart(ice_restart);

        let create_offer = JsFuture::from(
            peer.create_offer_with_rtc_offer_options(&offer_options),
        )
        .await
        .map_err(Into::into)
        .map_err(RTCPeerConnectionError::CreateOfferFailed)
        .map_err(tracerr::wrap!())?;
        let offer = RtcSessionDescription::from(create_offer).sdp();

        let mut desc = RtcSessionDescriptionInit::new(RtcSdpType::Offer);
        desc.sdp(&offer);

        JsFuture::from(peer.set_local_description(&desc))
            .await
            .map_err(Into::into)
            .map_err(RTCPeerConnectionError::SetLocalDescriptionFailed)
            .map_err(tracerr::wrap!())?;

        Ok(offer)
    }

    /// Instructs the underlying [RTCPeerConnection][`SysRtcPeerConnection`]
    /// to apply the supplied [SDP][`SdpType`] as the remote
    /// [offer][`SdpType::Offer`] or [answer][`SdpType::Answer`].
    ///
    /// Changes the local media state.
    pub async fn set_remote_description(&self, sdp: SdpType) -> Result<()> {
        let description = match sdp {
            SdpType::Offer(offer) => {
                let mut desc =
                    RtcSessionDescriptionInit::new(RtcSdpType::Offer);
                desc.sdp(&offer);
                desc
            }
            SdpType::Answer(answer) => {
                let mut desc =
                    RtcSessionDescriptionInit::new(RtcSdpType::Answer);
                desc.sdp(&answer);
                desc
            }
        };

        JsFuture::from(self.peer.set_remote_description(&description))
            .await
            .map_err(Into::into)
            .map_err(RTCPeerConnectionError::SetRemoteDescriptionFailed)
            .map_err(tracerr::wrap!())?;

        Ok(())
    }

    /// Creates new [`RtcRtpTransceiver`] (see [RTCRtpTransceiver][1])
    /// and adds it to the [set of this RTCPeerConnection's transceivers][2].
    ///
    /// [1]: https://www.w3.org/TR/webrtc/#dom-rtcrtptransceiver
    /// [2]: https://www.w3.org/TR/webrtc/#transceivers-set
    pub fn add_transceiver(
        &self,
        kind: TransceiverKind,
        direction: TransceiverDirection,
    ) -> RtcRtpTransceiver {
        let mut init = RtcRtpTransceiverInit::new();
        init.direction(direction.into());
        self.peer
            .add_transceiver_with_str_and_init(kind.as_str(), &init)
    }

    /// Returns [`RtcRtpTransceiver`] (see [RTCRtpTransceiver][1]) from a
    /// [set of this RTCPeerConnection's transceivers][2] by provided `mid`.
    ///
    /// [1]: https://www.w3.org/TR/webrtc/#dom-rtcrtptransceiver
    /// [2]: https://www.w3.org/TR/webrtc/#transceivers-set
    pub fn get_transceiver_by_mid(
        &self,
        mid: &str,
    ) -> Option<RtcRtpTransceiver> {
        let mut transceiver = None;

        let transceivers = js_sys::try_iter(&self.peer.get_transceivers())
            .unwrap()
            .unwrap();
        for tr in transceivers {
            let tr = RtcRtpTransceiver::from(tr.unwrap());
            if let Some(tr_mid) = tr.mid() {
                if mid.eq(&tr_mid) {
                    transceiver = Some(tr);
                    break;
                }
            }
        }

        transceiver
    }
}

impl Drop for RtcPeerConnection {
    /// Drops [`on_track`][`RtcPeerConnection::on_track`] and
    /// [`on_ice_candidate`][`RtcPeerConnection::on_ice_candidate`] callbacks,
    /// and [closes][1] the underlying
    /// [RTCPeerConnection][`SysRtcPeerConnection`].
    ///
    /// [1]: https://www.w3.org/TR/webrtc/#dom-rtcpeerconnection-close
    fn drop(&mut self) {
        self.on_track.borrow_mut().take();
        self.on_ice_candidate.borrow_mut().take();
        self.on_ice_connection_state_changed.borrow_mut().take();
        self.on_connection_state_changed.borrow_mut().take();
        self.peer.close();
    }
}

/// Returns [RTCPeerConnection.connectionState][1] property of provided
/// [`SysRtcPeerConnection`] using reflection.
///
/// [1]: https://www.w3.org/TR/webrtc/#dom-peerconnection-connection-state
fn get_peer_connection_state(peer: &SysRtcPeerConnection) -> Option<String> {
    get_property_by_name(peer, "connectionState", |v| v.as_string())
}<|MERGE_RESOLUTION|>--- conflicted
+++ resolved
@@ -7,13 +7,8 @@
 use tracerr::Traced;
 use wasm_bindgen_futures::JsFuture;
 use web_sys::{
-<<<<<<< HEAD
-    Event, RtcConfiguration, RtcIceCandidateInit, RtcIceConnectionState,
-    RtcIceTransportPolicy, RtcOfferOptions,
-=======
     Event, RtcBundlePolicy, RtcConfiguration, RtcIceCandidateInit,
-    RtcIceConnectionState, RtcIceTransportPolicy,
->>>>>>> fad8eb62
+    RtcIceConnectionState, RtcIceTransportPolicy, RtcOfferOptions,
     RtcPeerConnection as SysRtcPeerConnection, RtcPeerConnectionIceEvent,
     RtcRtpTransceiver, RtcRtpTransceiverDirection, RtcRtpTransceiverInit,
     RtcSdpType, RtcSessionDescription, RtcSessionDescriptionInit,
