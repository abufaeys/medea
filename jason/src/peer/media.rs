--- conflicted
+++ resolved
@@ -5,10 +5,7 @@
 use derive_more::Display;
 use futures::future;
 use medea_client_api_proto::{Direction, PeerId, Track, TrackId};
-<<<<<<< HEAD
-=======
 use tracerr::Traced;
->>>>>>> d6780f83
 use wasm_bindgen_futures::JsFuture;
 use web_sys::{
     MediaStreamTrack, RtcRtpTransceiver, RtcRtpTransceiverDirection,
@@ -27,21 +24,13 @@
 };
 
 /// Errors that may occur in [`MediaConnections`] storage.
-<<<<<<< HEAD
-#[derive(Debug, Display)]
-=======
 #[derive(Debug, Display, JsCaused)]
->>>>>>> d6780f83
 #[allow(clippy::module_name_repetitions)]
 pub enum MediaConnectionsError {
     /// Occurs when the provided [`MediaTrack`] cannot be inserted into
     /// provided [`Sender`]s transceiver.
     #[display(fmt = "Failed to insert Track to a sender: {}", _0)]
-<<<<<<< HEAD
-    CouldNotInsertTrack(WasmErr),
-=======
     CouldNotInsertTrack(JsError),
->>>>>>> d6780f83
 
     /// Occurs when creates new [`Sender`] on not existed into a
     /// [`RtcPeerConnection`] the [`RtcRtpTransceiver`].
@@ -67,11 +56,7 @@
     InvalidMediaTrack,
 }
 
-<<<<<<< HEAD
-type Result<T> = std::result::Result<T, MediaConnectionsError>;
-=======
 type Result<T> = std::result::Result<T, Traced<MediaConnectionsError>>;
->>>>>>> d6780f83
 
 /// Actual data of [`MediaConnections`] storage.
 struct InnerMediaConnections {
@@ -144,25 +129,17 @@
     /// Returns mapping from a [`MediaTrack`] ID to a `mid` of
     /// this track's [`RtcRtpTransceiver`].
     pub fn get_mids(&self) -> Result<HashMap<TrackId, String>> {
-<<<<<<< HEAD
-        use MediaConnectionsError::*;
-=======
->>>>>>> d6780f83
         let mut s = self.0.borrow_mut();
         let mut mids =
             HashMap::with_capacity(s.senders.len() + s.receivers.len());
         for (track_id, sender) in &s.senders {
             mids.insert(
                 *track_id,
-<<<<<<< HEAD
-                sender.transceiver.mid().ok_or(SendersWithoutMid)?,
-=======
                 sender
                     .transceiver
                     .mid()
                     .ok_or(MediaConnectionsError::SendersWithoutMid)
                     .map_err(tracerr::wrap!())?,
->>>>>>> d6780f83
             );
         }
         for (track_id, receiver) in &mut s.receivers {
@@ -171,12 +148,8 @@
                 receiver
                     .mid()
                     .map(ToOwned::to_owned)
-<<<<<<< HEAD
-                    .ok_or(ReceiversWithoutMid)?,
-=======
                     .ok_or(MediaConnectionsError::ReceiversWithoutMid)
                     .map_err(tracerr::wrap!())?,
->>>>>>> d6780f83
             );
         }
         Ok(mids)
@@ -249,11 +222,6 @@
         &self,
         stream: &MediaStream,
     ) -> Result<()> {
-<<<<<<< HEAD
-        use MediaConnectionsError::*;
-
-=======
->>>>>>> d6780f83
         let s = self.0.borrow();
 
         // Build sender to track pairs to catch errors before inserting.
@@ -380,12 +348,8 @@
             None => peer.add_transceiver(kind, TransceiverDirection::Sendonly),
             Some(mid) => peer
                 .get_transceiver_by_mid(&mid)
-<<<<<<< HEAD
-                .ok_or(MediaConnectionsError::TransceiverNotFound(mid))?,
-=======
                 .ok_or(MediaConnectionsError::TransceiverNotFound(mid))
                 .map_err(tracerr::wrap!())?,
->>>>>>> d6780f83
         };
         Ok(Rc::new(Self {
             track_id,
@@ -416,12 +380,8 @@
         )
         .await
         .map_err(Into::into)
-<<<<<<< HEAD
-        .map_err(MediaConnectionsError::CouldNotInsertTrack)?;
-=======
         .map_err(MediaConnectionsError::CouldNotInsertTrack)
         .map_err(tracerr::wrap!())?;
->>>>>>> d6780f83
 
         sender
             .transceiver
