--- conflicted
+++ resolved
@@ -37,10 +37,9 @@
     /// Returns all [`PeerConnection`]s stored in repository.
     fn get_all(&self) -> Vec<Rc<PeerConnection>>;
 
-<<<<<<< HEAD
     /// Returns clone of `peers` [`HashMap`] from this repository.
     fn peers(&self) -> HashMap<PeerId, Rc<PeerConnection>>;
-=======
+
     /// Returns future which resolves into [RTCStatsReport][1]
     /// for all [RtcPeerConnection][2]s from this [`PeerRepository`].
     ///
@@ -49,7 +48,6 @@
     fn get_stats_for_all_peer_connections(
         &self,
     ) -> Box<dyn Future<Item = Vec<JsValue>, Error = WasmErr>>;
->>>>>>> 00ec8b2c
 }
 
 /// [`PeerConnection`] factory and repository.
