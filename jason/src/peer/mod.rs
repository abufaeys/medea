//! Adapters to [RTCPeerConnection][1] and related objects.
//!
//! [1]: https://www.w3.org/TR/webrtc/#rtcpeerconnection-interface

mod conn;
mod ice_server;
mod media;
mod repo;
mod stream;
mod stream_request;
mod track;

use std::{cell::RefCell, collections::HashMap, convert::From, rc::Rc};

use derive_more::{Display, From};
<<<<<<< HEAD
use futures::{
    channel::mpsc,
    future::{try_join_all, LocalBoxFuture},
};
=======
use futures::{channel::mpsc, future};
>>>>>>> d6780f83
use medea_client_api_proto::{
    Direction, IceConnectionState, IceServer, PeerId as Id, Track, TrackId,
};
use medea_macro::dispatchable;
<<<<<<< HEAD
use web_sys::RtcTrackEvent;

use crate::api::RoomStream as StreamSource;
=======
use tracerr::Traced;
use web_sys::{
    MediaStream as SysMediaStream, RtcIceConnectionState, RtcTrackEvent,
};

use crate::{
    media::{MediaManager, MediaManagerError},
    utils::{JsCaused, JsError},
};
>>>>>>> d6780f83

#[cfg(feature = "mockable")]
#[doc(inline)]
pub use self::repo::MockPeerRepository;
#[doc(inline)]
pub use self::repo::{PeerRepository, Repository};
pub use self::{
    conn::{
        IceCandidate, RTCPeerConnectionError, RtcPeerConnection, SdpType,
        TransceiverDirection, TransceiverKind,
    },
    media::{MediaConnections, MediaConnectionsError},
    stream::{MediaStream, MediaStreamHandle},
    stream_request::{SimpleStreamRequest, StreamRequest, StreamRequestError},
    track::MediaTrack,
};

/// Errors that may occur in [RTCPeerConnection][1].
///
/// [1]: https://w3.org/TR/webrtc/#rtcpeerconnection-interface
#[derive(Debug, Display, From, JsCaused)]
#[allow(clippy::module_name_repetitions)]
pub enum PeerError {
    /// Errors that may occur in [`MediaConnections`] storage.
    #[display(fmt = "{}", _0)]
    MediaConnections(#[js(cause)] MediaConnectionsError),

    /// Errors that may occur in a [`MediaManager`].
    #[display(fmt = "{}", _0)]
    MediaManager(#[js(cause)] MediaManagerError),

    /// Errors that may occur during signaling between this and remote
    /// [RTCPeerConnection][1] and event handlers setting errors.
    ///
    /// [1]: https://w3.org/TR/webrtc/#dom-rtcpeerconnection.
    #[display(fmt = "{}", _0)]
    RtcPeerConnection(#[js(cause)] RTCPeerConnectionError),

    /// Errors that may occur when validating [`StreamRequest`] or
    /// parsing [`MediaStream`].
    #[display(fmt = "{}", _0)]
    StreamRequest(#[js(cause)] StreamRequestError),
}

type Result<T> = std::result::Result<T, Traced<PeerError>>;

#[dispatchable]
#[allow(clippy::module_name_repetitions)]
/// Events emitted from [`RtcPeerConnection`].
pub enum PeerEvent {
    /// [`RtcPeerConnection`] discovered new ICE candidate.
    ///
    /// Wrapper around [RTCPeerConnectionIceEvent][1].
    ///
    /// [1]: https://w3.org/TR/webrtc/#rtcpeerconnectioniceevent
    IceCandidateDiscovered {
        /// ID of the [`PeerConnection`] that discovered new ICE candidate.
        peer_id: Id,

        /// [`candidate` field][2] of the discovered [RTCIceCandidate][1].
        ///
        /// [1]: https://w3.org/TR/webrtc/#dom-rtcicecandidate
        /// [2]: https://w3.org/TR/webrtc/#dom-rtcicecandidate-candidate
        candidate: String,

        /// [`sdpMLineIndex` field][2] of the discovered [RTCIceCandidate][1].
        ///
        /// [1]: https://w3.org/TR/webrtc/#dom-rtcicecandidate
        /// [2]: https://w3.org/TR/webrtc/#dom-rtcicecandidate-sdpmlineindex
        sdp_m_line_index: Option<u16>,

        /// [`sdpMid` field][2] of the discovered [RTCIceCandidate][1].
        ///
        /// [1]: https://w3.org/TR/webrtc/#dom-rtcicecandidate
        /// [2]: https://w3.org/TR/webrtc/#dom-rtcicecandidate-sdpmid
        sdp_mid: Option<String>,
    },

    /// [`RtcPeerConnection`] received new stream from remote sender.
    NewRemoteStream {
        /// ID of the [`PeerConnection`] that received new stream from remote
        /// sender.
        peer_id: Id,

        /// ID of the remote sender's [`PeerConnection`].
        sender_id: Id,

        /// Received [`MediaStream`].
        remote_stream: MediaStream,
    },
}

/// Errors that may occur in [RTCPeerConnection][1].
///
/// [1]: https://www.w3.org/TR/webrtc/#rtcpeerconnection-interface
#[derive(Debug, Display, From)]
#[allow(clippy::module_name_repetitions)]
pub enum PeerError {
    /// Errors that may occur in [`MediaConnections`] storage.
    #[display(fmt = "{}", _0)]
    MediaConnections(MediaConnectionsError),

<<<<<<< HEAD
    /// Errors that may occur when getting [`MediaStream`].
    #[display(fmt = "{}", _0)]
    MediaSource(<StreamSource as MediaSource>::Error),

    /// Errors that may occur during signaling between this and remote
    /// [RTCPeerConnection][1] and event handlers setting errors.
    ///
    /// [1]: https://www.w3.org/TR/webrtc/#dom-rtcpeerconnection.
    #[display(fmt = "{}", _0)]
    RtcPeerConnection(RTCPeerConnectionError),
}

type Result<T, E = PeerError> = std::result::Result<T, E>;

/// Source for acquire [`MediaStream`] by [`StreamRequest`].
pub trait MediaSource {
    /// Error that is returned if cannot receive the [`MediaStream`].
    type Error;

    /// Returns [`MediaStream`] by [`StreamRequest`].
    fn get_media_stream(
        &self,
        request: StreamRequest,
    ) -> LocalBoxFuture<Result<MediaStream, Self::Error>>;
=======
        /// Local [`MediaStream`] that is sent to remote members.
        local_stream: MediaStream,
    },

    /// [`RtcPeerConnection`]'s [ICE connection][1] state changed.
    ///
    /// [1]: https://w3.org/TR/webrtc/#dfn-ice-connection-state
    IceConnectionStateChanged {
        /// ID of the [`PeerConnection`] that sends
        /// [`iceconnectionstatechange`][1] event.
        ///
        /// [1]: https://w3.org/TR/webrtc/#event-iceconnectionstatechange
        peer_id: Id,

        /// New [`IceConnectionState`].
        ice_connection_state: IceConnectionState,
    },
>>>>>>> d6780f83
}

/// High-level wrapper around [`RtcPeerConnection`].
#[allow(clippy::module_name_repetitions)]
pub struct PeerConnection {
    /// Unique ID of [`PeerConnection`].
    id: Id,

    /// Underlying [`RtcPeerConnection`].
    peer: Rc<RtcPeerConnection>,

    /// [`Sender`]s and [`Receivers`] of this [`RtcPeerConnection`].
    media_connections: Rc<MediaConnections>,

    /// [`PeerEvent`]s tx.
    peer_events_sender: mpsc::UnboundedSender<PeerEvent>,

    /// Indicates if underlying [`RtcPeerConnection`] has remote description.
    has_remote_description: RefCell<bool>,

    /// Stores [`IceCandidate`]s received before remote description for
    /// underlying [`RtcPeerConnection`].
    ice_candidates_buffer: RefCell<Vec<IceCandidate>>,
}

impl PeerConnection {
    /// Creates new [`PeerConnection`].
    ///
    /// Provided `peer_events_sender` will be used to emit [`PeerEvent`]s from
    /// this peer.
    ///
    /// Provided `ice_servers` will be used by created [`RtcPeerConnection`].
    pub fn new<I: IntoIterator<Item = IceServer>>(
        id: Id,
        peer_events_sender: mpsc::UnboundedSender<PeerEvent>,
        ice_servers: I,
        enabled_audio: bool,
        enabled_video: bool,
    ) -> Result<Self> {
        let peer = Rc::new(
            RtcPeerConnection::new(ice_servers)
                .map_err(tracerr::map_from_and_wrap!())?,
        );
        let media_connections = Rc::new(MediaConnections::new(
            Rc::clone(&peer),
            enabled_audio,
            enabled_video,
        ));

        let peer = Self {
            id,
            peer,
            media_connections,
            peer_events_sender,
            has_remote_description: RefCell::new(false),
            ice_candidates_buffer: RefCell::new(vec![]),
        };

        // Bind to `icecandidate` event.
        let id = peer.id;
        let sender = peer.peer_events_sender.clone();
        peer.peer
            .on_ice_candidate(Some(move |candidate| {
                Self::on_ice_candidate(id, &sender, candidate);
            }))
            .map_err(tracerr::map_from_and_wrap!())?;

        // Bind to `iceconnectionstatechange` event.
        let id = peer.id;
        let sender = peer.peer_events_sender.clone();
        peer.peer
            .on_ice_connection_state_change(Some(move |ice_connection_state| {
                Self::on_ice_connection_state_changed(
                    id,
                    &sender,
                    ice_connection_state,
                );
            }))
            .map_err(tracerr::map_from_and_wrap!())?;

        // Bind to `track` event.
        let id = peer.id;
        let media_connections = Rc::clone(&peer.media_connections);
        let sender = peer.peer_events_sender.clone();
        peer.peer
            .on_track(Some(move |track_event| {
                Self::on_track(id, &media_connections, &sender, &track_event);
            }))
            .map_err(tracerr::map_from_and_wrap!())?;

        Ok(peer)
    }

    /// Returns inner [`IceCandidate`]'s buffer len. Used in tests.
    pub fn candidates_buffer_len(&self) -> usize {
        self.ice_candidates_buffer.borrow().len()
    }

    /// Handle `icecandidate` event from underlying peer emitting
    /// [`PeerEvent::IceCandidateDiscovered`] event into this peers
    /// `peer_events_sender`.
    fn on_ice_candidate(
        id: Id,
        sender: &mpsc::UnboundedSender<PeerEvent>,
        candidate: IceCandidate,
    ) {
        let _ = sender.unbounded_send(PeerEvent::IceCandidateDiscovered {
            peer_id: id,
            candidate: candidate.candidate,
            sdp_m_line_index: candidate.sdp_m_line_index,
            sdp_mid: candidate.sdp_mid,
        });
    }

    /// Handle `iceconnectionstatechange` event from underlying peer emitting
    /// [`PeerEvent::IceConnectionStateChanged`] event into this peers
    /// `peer_events_sender`.
    fn on_ice_connection_state_changed(
        peer_id: Id,
        sender: &mpsc::UnboundedSender<PeerEvent>,
        ice_connection_state: RtcIceConnectionState,
    ) {
        use RtcIceConnectionState::*;

        let ice_connection_state = match ice_connection_state {
            New => IceConnectionState::New,
            Checking => IceConnectionState::Checking,
            Connected => IceConnectionState::Connected,
            Completed => IceConnectionState::Completed,
            Failed => IceConnectionState::Failed,
            Disconnected => IceConnectionState::Disconnected,
            Closed => IceConnectionState::Closed,
            _ => {
                console_error!("Unknown ICE connection state");
                return;
            }
        };

        let _ = sender.unbounded_send(PeerEvent::IceConnectionStateChanged {
            peer_id,
            ice_connection_state,
        });
    }

    /// Handle `track` event from underlying peer adding new track to
    /// `media_connections` and emitting [`PeerEvent::NewRemoteStream`]
    /// event into this peers `peer_events_sender` if all tracks from this
    /// sender has arrived.
    fn on_track(
        id: Id,
        media_connections: &MediaConnections,
        sender: &mpsc::UnboundedSender<PeerEvent>,
        track_event: &RtcTrackEvent,
    ) {
        let transceiver = track_event.transceiver();
        let track = track_event.track();

        if let Some(sender_id) =
            media_connections.add_remote_track(transceiver, track)
        {
            if let Some(tracks) =
                media_connections.get_tracks_by_sender(sender_id)
            {
                // got all tracks from this sender, so emit
                // PeerEvent::NewRemoteStream
                let _ = sender.unbounded_send(PeerEvent::NewRemoteStream {
                    peer_id: id,
                    sender_id,
                    remote_stream: MediaStream::from_tracks(tracks),
                });
            };
        } else {
            // TODO: means that this peer is out of sync, should be
            //       handled somehow (propagated to medea to init peer
            //       recreation?)
        }
    }

    /// Disables or enables all audio tracks for all [`Sender`]s.
    pub fn toggle_send_audio(&self, enabled: bool) {
        self.media_connections
            .toggle_send_media(TransceiverKind::Audio, enabled)
    }

    /// Disables or enables all video tracks for all [`Sender`]s.
    pub fn toggle_send_video(&self, enabled: bool) {
        self.media_connections
            .toggle_send_media(TransceiverKind::Video, enabled)
    }

    /// Returns `true` if all [`Sender`]s audio tracks are enabled.
    pub fn is_send_audio_enabled(&self) -> bool {
        self.media_connections
            .are_senders_enabled(TransceiverKind::Audio)
    }

    /// Returns `true` if all [`Sender`]s video tracks are enabled.
    pub fn is_send_video_enabled(&self) -> bool {
        self.media_connections
            .are_senders_enabled(TransceiverKind::Video)
    }

    /// Track id to mid relations of all send tracks of this
    /// [`RtcPeerConnection`]. mid is id of [`m= section`][1]. mids are received
    /// directly from registered [`RTCRtpTransceiver`][2]s, and are being
    /// allocated on sdp update.
    /// Errors if finds transceiver without mid, so must be called after setting
    /// local description if offerrer, and remote if answerer.
    ///
    /// [1]: https://tools.ietf.org/html/rfc4566#section-5.14
    /// [2]: https://www.w3.org/TR/webrtc/#rtcrtptransceiver-interface
    #[inline]
    pub fn get_mids(&self) -> Result<HashMap<TrackId, String>> {
        let mids = self
            .media_connections
            .get_mids()
            .map_err(tracerr::map_from_and_wrap!())?;

        Ok(mids)
    }

    /// Requests [`MediaStream`] from [`MediaSource`] if [`MediaConnections`]
    /// have [`Sender`]s and insert or replace [`MediaTrack`]s into this
    /// [`Sender]`s from requested the media stream.
    pub async fn update_stream<S: MediaSource>(
        &self,
        media_source: &S,
    ) -> Result<()>
    where
        PeerError: From<<S as MediaSource>::Error>,
    {
        if let Some(request) = self.media_connections.get_stream_request() {
            let media_stream = media_source.get_media_stream(request).await?;
            self.media_connections
                .insert_local_stream(&media_stream)
                .await?;
        }
        Ok(())
    }

    /// Sync provided tracks creating all required `Sender`s and
    /// `Receiver`s, request local stream if required, get, set and return
    /// sdp offer.
    pub async fn get_offer<S: MediaSource>(
        &self,
        tracks: Vec<Track>,
<<<<<<< HEAD
        media_source: &S,
    ) -> Result<String>
    where
        PeerError: From<<S as MediaSource>::Error>,
    {
        self.media_connections.update_tracks(tracks)?;

        self.update_stream(media_source).await?;
=======
        local_stream: Option<&SysMediaStream>,
    ) -> Result<String> {
        self.media_connections
            .update_tracks(tracks)
            .map_err(tracerr::map_from_and_wrap!())?;

        self.insert_local_stream(local_stream)
            .await
            .map_err(tracerr::wrap!())?;
>>>>>>> d6780f83

        let offer = self
            .peer
            .create_and_set_offer()
            .await
            .map_err(tracerr::map_from_and_wrap!())?;

        Ok(offer)
    }

<<<<<<< HEAD
=======
    /// Replaces local stream in the underlying [RTCPeerConnection][1]
    /// with a provided [MediaStream][2] if its have all required tracks.
    ///
    /// [1]: https://www.w3.org/TR/webrtc/#rtcpeerconnection-interface
    /// [2]: https://www.w3.org/TR/mediacapture-streams/#mediastream
    #[inline]
    pub async fn inject_local_stream(
        &self,
        local_stream: &SysMediaStream,
    ) -> Result<()> {
        self.insert_local_stream(Some(local_stream))
            .await
            .map_err(tracerr::wrap!())
    }

    /// Inserts provided [MediaStream][1] into underlying [RTCPeerConnection][2]
    /// if it has all required tracks.
    /// Requests local stream from [`MediaManager`] if no stream was provided.
    /// Will produce [`PeerEvent::NewLocalStream`] if new stream was received
    /// from [`MediaManager`].
    ///
    /// [1]: https://www.w3.org/TR/mediacapture-streams/#mediastream
    /// [2]: https://www.w3.org/TR/webrtc/#rtcpeerconnection-interface
    async fn insert_local_stream(
        &self,
        local_stream: Option<&SysMediaStream>,
    ) -> Result<()> {
        if let Some(request) = self.media_connections.get_stream_request() {
            let caps = SimpleStreamRequest::try_from(request)
                .map_err(tracerr::from_and_wrap!())?;
            let (stream, is_new_stream) = if let Some(stream) = local_stream {
                (
                    caps.parse_stream(stream)
                        .map_err(tracerr::map_from_and_wrap!())?,
                    false,
                )
            } else {
                let (stream, is_new) = self
                    .media_manager
                    .get_stream(&caps)
                    .await
                    .map_err(tracerr::map_from_and_wrap!())?;
                (
                    caps.parse_stream(&stream)
                        .map_err(tracerr::map_from_and_wrap!())?,
                    is_new,
                )
            };
            self.media_connections
                .insert_local_stream(&stream)
                .await
                .map_err(tracerr::map_from_and_wrap!())?;
            if is_new_stream {
                let _ = self.peer_events_sender.unbounded_send(
                    PeerEvent::NewLocalStream {
                        peer_id: self.id,
                        local_stream: stream,
                    },
                );
            }
        }
        Ok(())
    }

>>>>>>> d6780f83
    /// Updates underlying [RTCPeerConnection][1]'s remote SDP from answer.
    ///
    /// [1]: https://www.w3.org/TR/webrtc/#rtcpeerconnection-interface
    pub async fn set_remote_answer(&self, answer: String) -> Result<()> {
        self.set_remote_description(SdpType::Answer(answer))
            .await
            .map_err(tracerr::wrap!())
    }

    /// Updates underlying [RTCPeerConnection][1]'s remote SDP from offer.
    ///
    /// [1]: https://www.w3.org/TR/webrtc/#rtcpeerconnection-interface
    async fn set_remote_offer(&self, offer: String) -> Result<()> {
        self.set_remote_description(SdpType::Offer(offer))
            .await
            .map_err(tracerr::wrap!())
    }

    /// Updates underlying [RTCPeerConnection][1]'s remote SDP with given
    /// description.
    ///
    /// [1]: https://www.w3.org/TR/webrtc/#rtcpeerconnection-interface
    async fn set_remote_description(&self, desc: SdpType) -> Result<()> {
        self.peer
            .set_remote_description(desc)
            .await
            .map_err(tracerr::map_from_and_wrap!())?;
        *self.has_remote_description.borrow_mut() = true;

        let mut candidates = self.ice_candidates_buffer.borrow_mut();
        let mut futures = Vec::with_capacity(candidates.len());
        while let Some(candidate) = candidates.pop() {
            let peer = Rc::clone(&self.peer);
            futures.push(async move {
                peer.add_ice_candidate(
                    &candidate.candidate,
                    candidate.sdp_m_line_index,
                    &candidate.sdp_mid,
                )
                .await
            });
        }
<<<<<<< HEAD
        try_join_all(futures).await?;
=======
        future::try_join_all(futures)
            .await
            .map_err(tracerr::map_from_and_wrap!())?;
>>>>>>> d6780f83
        Ok(())
    }

    /// Sync provided tracks creating all required `Sender`s and
    /// `Receiver`s, request local stream if required, get, set and return
    /// SDP answer.
    /// `set_remote_description` will create all transceivers and fire all
    /// `on_track` events, so it updates `Receiver`s before
    /// `set_remote_description` and update `Sender`s after.
    ///
    /// [1]: https://www.w3.org/TR/webrtc/#rtcpeerconnection-interface
    pub async fn process_offer<S: MediaSource>(
        &self,
        offer: String,
        tracks: Vec<Track>,
        media_source: &S,
    ) -> Result<String>
    where
        PeerError: From<<S as MediaSource>::Error>,
    {
        // TODO: use drain_filter when its stable
        let (recv, send): (Vec<_>, Vec<_>) =
            tracks.into_iter().partition(|track| match track.direction {
                Direction::Send { .. } => false,
                Direction::Recv { .. } => true,
            });

        // update receivers
        self.media_connections
            .update_tracks(recv)
            .map_err(tracerr::map_from_and_wrap!())?;

        self.set_remote_offer(offer)
            .await
            .map_err(tracerr::wrap!())?;

        self.media_connections
            .update_tracks(send)
            .map_err(tracerr::map_from_and_wrap!())?;

<<<<<<< HEAD
        self.update_stream(media_source).await?;
=======
        self.insert_local_stream(local_stream)
            .await
            .map_err(tracerr::wrap!())?;
>>>>>>> d6780f83

        let answer = self
            .peer
            .create_and_set_answer()
            .await
            .map_err(tracerr::map_from_and_wrap!())?;

        Ok(answer)
    }

    /// Adds remote peers [ICE Candidate][1] to this peer.
    ///
    /// [1]: https://tools.ietf.org/html/rfc5245#section-2
    pub async fn add_ice_candidate(
        &self,
        candidate: String,
        sdp_m_line_index: Option<u16>,
        sdp_mid: Option<String>,
    ) -> Result<()> {
        if *self.has_remote_description.borrow() {
            self.peer
                .add_ice_candidate(&candidate, sdp_m_line_index, &sdp_mid)
                .await
                .map_err(tracerr::map_from_and_wrap!())?;
        } else {
            self.ice_candidates_buffer.borrow_mut().push(IceCandidate {
                candidate,
                sdp_m_line_index,
                sdp_mid,
            });
        }
        Ok(())
    }
}

impl Drop for PeerConnection {
    /// Drops `on_track` and `on_ice_candidate` callbacks to prevent leak.
    fn drop(&mut self) {
        let _ = self.peer.on_track::<Box<dyn FnMut(RtcTrackEvent)>>(None);
        let _ = self
            .peer
            .on_ice_candidate::<Box<dyn FnMut(IceCandidate)>>(None);
    }
}<|MERGE_RESOLUTION|>--- conflicted
+++ resolved
@@ -13,33 +13,21 @@
 use std::{cell::RefCell, collections::HashMap, convert::From, rc::Rc};
 
 use derive_more::{Display, From};
-<<<<<<< HEAD
 use futures::{
     channel::mpsc,
     future::{try_join_all, LocalBoxFuture},
 };
-=======
-use futures::{channel::mpsc, future};
->>>>>>> d6780f83
 use medea_client_api_proto::{
     Direction, IceConnectionState, IceServer, PeerId as Id, Track, TrackId,
 };
 use medea_macro::dispatchable;
-<<<<<<< HEAD
-use web_sys::RtcTrackEvent;
-
-use crate::api::RoomStream as StreamSource;
-=======
 use tracerr::Traced;
-use web_sys::{
-    MediaStream as SysMediaStream, RtcIceConnectionState, RtcTrackEvent,
-};
+use web_sys::{RtcIceConnectionState, RtcTrackEvent};
 
 use crate::{
-    media::{MediaManager, MediaManagerError},
+    api::RoomStream as StreamSource,
     utils::{JsCaused, JsError},
 };
->>>>>>> d6780f83
 
 #[cfg(feature = "mockable")]
 #[doc(inline)]
@@ -67,10 +55,6 @@
     #[display(fmt = "{}", _0)]
     MediaConnections(#[js(cause)] MediaConnectionsError),
 
-    /// Errors that may occur in a [`MediaManager`].
-    #[display(fmt = "{}", _0)]
-    MediaManager(#[js(cause)] MediaManagerError),
-
     /// Errors that may occur during signaling between this and remote
     /// [RTCPeerConnection][1] and event handlers setting errors.
     ///
@@ -84,7 +68,7 @@
     StreamRequest(#[js(cause)] StreamRequestError),
 }
 
-type Result<T> = std::result::Result<T, Traced<PeerError>>;
+type Result<T, E = Traced<PeerError>> = std::result::Result<T, E>;
 
 #[dispatchable]
 #[allow(clippy::module_name_repetitions)]
@@ -129,47 +113,6 @@
 
         /// Received [`MediaStream`].
         remote_stream: MediaStream,
-    },
-}
-
-/// Errors that may occur in [RTCPeerConnection][1].
-///
-/// [1]: https://www.w3.org/TR/webrtc/#rtcpeerconnection-interface
-#[derive(Debug, Display, From)]
-#[allow(clippy::module_name_repetitions)]
-pub enum PeerError {
-    /// Errors that may occur in [`MediaConnections`] storage.
-    #[display(fmt = "{}", _0)]
-    MediaConnections(MediaConnectionsError),
-
-<<<<<<< HEAD
-    /// Errors that may occur when getting [`MediaStream`].
-    #[display(fmt = "{}", _0)]
-    MediaSource(<StreamSource as MediaSource>::Error),
-
-    /// Errors that may occur during signaling between this and remote
-    /// [RTCPeerConnection][1] and event handlers setting errors.
-    ///
-    /// [1]: https://www.w3.org/TR/webrtc/#dom-rtcpeerconnection.
-    #[display(fmt = "{}", _0)]
-    RtcPeerConnection(RTCPeerConnectionError),
-}
-
-type Result<T, E = PeerError> = std::result::Result<T, E>;
-
-/// Source for acquire [`MediaStream`] by [`StreamRequest`].
-pub trait MediaSource {
-    /// Error that is returned if cannot receive the [`MediaStream`].
-    type Error;
-
-    /// Returns [`MediaStream`] by [`StreamRequest`].
-    fn get_media_stream(
-        &self,
-        request: StreamRequest,
-    ) -> LocalBoxFuture<Result<MediaStream, Self::Error>>;
-=======
-        /// Local [`MediaStream`] that is sent to remote members.
-        local_stream: MediaStream,
     },
 
     /// [`RtcPeerConnection`]'s [ICE connection][1] state changed.
@@ -185,7 +128,18 @@
         /// New [`IceConnectionState`].
         ice_connection_state: IceConnectionState,
     },
->>>>>>> d6780f83
+}
+
+/// Source for acquire [`MediaStream`] by [`StreamRequest`].
+pub trait MediaSource {
+    /// Error that is returned if cannot receive the [`MediaStream`].
+    type Error;
+
+    /// Returns [`MediaStream`] by [`StreamRequest`].
+    fn get_media_stream(
+        &self,
+        request: StreamRequest,
+    ) -> LocalBoxFuture<Result<MediaStream, Self::Error>>;
 }
 
 /// High-level wrapper around [`RtcPeerConnection`].
@@ -421,7 +375,8 @@
             let media_stream = media_source.get_media_stream(request).await?;
             self.media_connections
                 .insert_local_stream(&media_stream)
-                .await?;
+                .await
+                .map_err(tracerr::map_from_and_wrap!())?;
         }
         Ok(())
     }
@@ -432,103 +387,23 @@
     pub async fn get_offer<S: MediaSource>(
         &self,
         tracks: Vec<Track>,
-<<<<<<< HEAD
         media_source: &S,
     ) -> Result<String>
     where
         PeerError: From<<S as MediaSource>::Error>,
     {
-        self.media_connections.update_tracks(tracks)?;
-
-        self.update_stream(media_source).await?;
-=======
-        local_stream: Option<&SysMediaStream>,
-    ) -> Result<String> {
-        self.media_connections
-            .update_tracks(tracks)
-            .map_err(tracerr::map_from_and_wrap!())?;
-
-        self.insert_local_stream(local_stream)
-            .await
-            .map_err(tracerr::wrap!())?;
->>>>>>> d6780f83
-
-        let offer = self
-            .peer
-            .create_and_set_offer()
-            .await
+        self.media_connections.update_tracks(tracks)
+            .map_err(tracerr::map_from_and_wrap!())?;
+
+        self.update_stream(media_source).await
+            .map_err(tracerr::map_from_and_wrap!())?;
+
+        let offer = self.peer.create_and_set_offer().await
             .map_err(tracerr::map_from_and_wrap!())?;
 
         Ok(offer)
     }
 
-<<<<<<< HEAD
-=======
-    /// Replaces local stream in the underlying [RTCPeerConnection][1]
-    /// with a provided [MediaStream][2] if its have all required tracks.
-    ///
-    /// [1]: https://www.w3.org/TR/webrtc/#rtcpeerconnection-interface
-    /// [2]: https://www.w3.org/TR/mediacapture-streams/#mediastream
-    #[inline]
-    pub async fn inject_local_stream(
-        &self,
-        local_stream: &SysMediaStream,
-    ) -> Result<()> {
-        self.insert_local_stream(Some(local_stream))
-            .await
-            .map_err(tracerr::wrap!())
-    }
-
-    /// Inserts provided [MediaStream][1] into underlying [RTCPeerConnection][2]
-    /// if it has all required tracks.
-    /// Requests local stream from [`MediaManager`] if no stream was provided.
-    /// Will produce [`PeerEvent::NewLocalStream`] if new stream was received
-    /// from [`MediaManager`].
-    ///
-    /// [1]: https://www.w3.org/TR/mediacapture-streams/#mediastream
-    /// [2]: https://www.w3.org/TR/webrtc/#rtcpeerconnection-interface
-    async fn insert_local_stream(
-        &self,
-        local_stream: Option<&SysMediaStream>,
-    ) -> Result<()> {
-        if let Some(request) = self.media_connections.get_stream_request() {
-            let caps = SimpleStreamRequest::try_from(request)
-                .map_err(tracerr::from_and_wrap!())?;
-            let (stream, is_new_stream) = if let Some(stream) = local_stream {
-                (
-                    caps.parse_stream(stream)
-                        .map_err(tracerr::map_from_and_wrap!())?,
-                    false,
-                )
-            } else {
-                let (stream, is_new) = self
-                    .media_manager
-                    .get_stream(&caps)
-                    .await
-                    .map_err(tracerr::map_from_and_wrap!())?;
-                (
-                    caps.parse_stream(&stream)
-                        .map_err(tracerr::map_from_and_wrap!())?,
-                    is_new,
-                )
-            };
-            self.media_connections
-                .insert_local_stream(&stream)
-                .await
-                .map_err(tracerr::map_from_and_wrap!())?;
-            if is_new_stream {
-                let _ = self.peer_events_sender.unbounded_send(
-                    PeerEvent::NewLocalStream {
-                        peer_id: self.id,
-                        local_stream: stream,
-                    },
-                );
-            }
-        }
-        Ok(())
-    }
-
->>>>>>> d6780f83
     /// Updates underlying [RTCPeerConnection][1]'s remote SDP from answer.
     ///
     /// [1]: https://www.w3.org/TR/webrtc/#rtcpeerconnection-interface
@@ -571,13 +446,8 @@
                 .await
             });
         }
-<<<<<<< HEAD
-        try_join_all(futures).await?;
-=======
-        future::try_join_all(futures)
-            .await
-            .map_err(tracerr::map_from_and_wrap!())?;
->>>>>>> d6780f83
+        try_join_all(futures).await
+            .map_err(tracerr::map_from_and_wrap!())?;
         Ok(())
     }
 
@@ -618,13 +488,9 @@
             .update_tracks(send)
             .map_err(tracerr::map_from_and_wrap!())?;
 
-<<<<<<< HEAD
-        self.update_stream(media_source).await?;
-=======
-        self.insert_local_stream(local_stream)
+        self.update_stream(media_source)
             .await
             .map_err(tracerr::wrap!())?;
->>>>>>> d6780f83
 
         let answer = self
             .peer
