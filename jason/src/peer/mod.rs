//! Adapters to [RTCPeerConnection][1] and related objects.
//!
//! [1]: https://www.w3.org/TR/webrtc/#rtcpeerconnection-interface

mod conn;
mod ice_server;
mod media;
mod repo;

use std::{cell::RefCell, collections::HashMap, rc::Rc};

use futures::{
    future::{self, Either},
    sync::mpsc,
    Future,
};
use medea_client_api_proto::{
    Direction, IceServer, PeerId as Id, Track, TrackId,
};
use medea_macro::dispatchable;
use web_sys::{RtcSignalingState, RtcTrackEvent};

use crate::{
    media::{MediaManager, MediaStream},
    utils::WasmErr,
};

#[cfg(feature = "mockable")]
#[doc(inline)]
pub use self::repo::MockPeerRepository;
#[doc(inline)]
pub use self::repo::{PeerRepository, Repository};
pub use self::{
    conn::{
        IceCandidate, RtcPeerConnection, SdpType, TransceiverDirection,
        TransceiverKind,
    },
    media::MediaConnections,
};

/// Local signaling state of [`RtcPeerConnection`].
#[derive(Clone, Debug)]
pub enum SignalingState {
    /// This state represents [`PeerConnection] in `stable` signaling state on
    /// JS side and without `local_description` and `remote_description`.
    ///
    /// On JS side signaling state will be `stable`. but
    /// we can determine that real signaling state is [`SignalingState::New`]
    /// by existence of `local_description` and `remote_description`.
    New,

    /// In this state [`PeerConnection`] have `local_description`.
    ///
    /// _Note:_ this state is also covers JS side's state
    /// `have-local-pranswer`.
    HaveLocalOffer,

    /// In this state [`PeerConnection`] have `remote_description`.
    ///
    /// _Note:_ this state is also covers JS side's state
    /// `have-remote-pranswer`.
    HaveRemoteOffer,

    /// Negotiation is complete and a connection has been established.
    Stable,
}

#[dispatchable]
#[allow(clippy::module_name_repetitions)]
/// Events emitted from [`RtcPeerConnection`].
pub enum PeerEvent {
    /// [`RtcPeerConnection`] discovered new ice candidate.
    IceCandidateDiscovered {
        peer_id: Id,
        candidate: String,
        sdp_m_line_index: Option<u16>,
        sdp_mid: Option<String>,
    },

    /// [`RtcPeerConnection`] received new stream from remote sender.
    NewRemoteStream {
        peer_id: Id,
        sender_id: Id,
        remote_stream: MediaStream,
    },
}

struct InnerPeerConnection {
    /// Unique ID of [`PeerConnection`].
    id: Id,

    /// Underlying [`RtcPeerConnection`].
    peer: Rc<RtcPeerConnection>,

    /// [`Sender`]s and [`Receivers`] of this [`RtcPeerConnection`].
    media_connections: MediaConnections,

    /// [`MediaManager`] that will be used to acquire local [`MediaStream`]s.
    media_manager: Rc<MediaManager>,

    /// [`PeerEvent`]s tx.
<<<<<<< HEAD
    peer_events_sender: UnboundedSender<PeerEvent>,

    /// Current signaling state of [`PeerConnection`].
    signaling_state: RefCell<SignalingState>,
}
=======
    peer_events_sender: mpsc::UnboundedSender<PeerEvent>,
>>>>>>> 2e0ef73d

    /// Indicates if underlying [`RtcPeerConnection`] has remote description.
    has_remote_description: bool,

    /// Stores [`IceCandidate`]s received before remote description for
    /// underlying [`RtcPeerConnection`].
    ice_candidates_buffer: Vec<IceCandidate>,
}

impl InnerPeerConnection {
    fn new<I: IntoIterator<Item = IceServer>>(
        id: Id,
        ice_servers: I,
        media_manager: Rc<MediaManager>,
        peer_events_sender: mpsc::UnboundedSender<PeerEvent>,
        enabled_audio: bool,
        enabled_video: bool,
    ) -> Result<Self, WasmErr> {
        let peer = Rc::new(RtcPeerConnection::new(ice_servers)?);
        let media_connections = MediaConnections::new(
            Rc::clone(&peer),
            enabled_audio,
            enabled_video,
        );
        Ok(Self {
            id,
            peer,
            media_connections,
            media_manager,
            peer_events_sender,
<<<<<<< HEAD
            signaling_state: RefCell::new(SignalingState::New),
        });
=======
            has_remote_description: false,
            ice_candidates_buffer: vec![],
        })
    }
}

#[allow(clippy::module_name_repetitions)]
pub struct PeerConnection(Rc<RefCell<InnerPeerConnection>>);

impl PeerConnection {
    /// Creates new [`PeerConnection`].
    ///
    /// Provided `peer_events_sender` will be used to emit [`PeerEvent`]s from
    /// this peer.
    ///
    /// Provided `ice_servers` will be used by created [`RtcPeerConnection`].
    pub fn new<I: IntoIterator<Item = IceServer>>(
        id: Id,
        peer_events_sender: mpsc::UnboundedSender<PeerEvent>,
        ice_servers: I,
        media_manager: Rc<MediaManager>,
        enabled_audio: bool,
        enabled_video: bool,
    ) -> Result<Self, WasmErr> {
        let inner = Rc::new(RefCell::new(InnerPeerConnection::new(
            id,
            ice_servers,
            media_manager,
            peer_events_sender,
            enabled_audio,
            enabled_video,
        )?));
>>>>>>> 2e0ef73d

        // Bind to `icecandidate` event.
        let inner_rc = Rc::clone(&inner);
        inner
            .borrow()
            .peer
            .on_ice_candidate(Some(move |candidate| {
                Self::on_ice_candidate(&inner_rc.borrow(), candidate);
            }))?;

        // Bind to `track` event.
        let inner_rc = Rc::clone(&inner);
        inner.borrow().peer.on_track(Some(move |track_event| {
            Self::on_track(&inner_rc.borrow(), &track_event);
        }))?;

        // Bind to `signalingstatechange` event.
        let inner_rc = Rc::clone(&inner);
        inner.peer.on_signaling_state_changed(Some(move || {
            Self::on_signaling_state_changed(&inner_rc);
        }))?;

        Ok(Self(inner))
    }

    /// Returns inner [`IceCandidate`]'s buffer len. Used in tests.
    pub fn candidates_buffer_len(&self) -> usize {
        self.0.borrow().ice_candidates_buffer.len()
    }

    /// Handle `icecandidate` event from underlying peer emitting
    /// [`PeerEvent::IceCandidateDiscovered`] event into this peers
    /// `peer_events_sender`.
    fn on_ice_candidate(inner: &InnerPeerConnection, candidate: IceCandidate) {
        let _ = inner.peer_events_sender.unbounded_send(
            PeerEvent::IceCandidateDiscovered {
                peer_id: inner.id,
                candidate: candidate.candidate,
                sdp_m_line_index: candidate.sdp_m_line_index,
                sdp_mid: candidate.sdp_mid,
            },
        );
    }

    /// Handles `signalingstatechange` event from underlying peer.
    ///
    /// This function will update signaling state of [`PeerConnection`].
    fn on_signaling_state_changed(inner: &InnerPeerConnection) {
        use RtcSignalingState::*;

        let signaling_state = inner.peer.signaling_state();

        match signaling_state {
            Stable => {
                if inner.peer.current_remote_description().is_some()
                    && inner.peer.current_local_description().is_some()
                {
                    *inner.signaling_state.borrow_mut() =
                        SignalingState::Stable;
                } else {
                    *inner.signaling_state.borrow_mut() = SignalingState::New;
                }
            }
            HaveLocalOffer | HaveLocalPranswer => {
                *inner.signaling_state.borrow_mut() =
                    SignalingState::HaveLocalOffer;
            }
            HaveRemoteOffer | HaveRemotePranswer => {
                *inner.signaling_state.borrow_mut() =
                    SignalingState::HaveRemoteOffer;
            }
            Closed => unimplemented!(
                "Closed signaling state is deprecated state which does not \
                 supported."
            ),
            _ => {
                web_sys::console::error_1(
                    &format!(
                        "Not known signaling state: {:?}.",
                        inner.signaling_state
                    )
                    .into(),
                );
            }
        }
    }

    /// Returns [`SignalingState`] of this [`PeerConnection`].
    pub fn signaling_state(&self) -> SignalingState {
        self.0.signaling_state.borrow().clone()
    }

    /// Handle `track` event from underlying peer adding new track to
    /// `media_connections` and emitting [`PeerEvent::NewRemoteStream`]
    /// event into this peers `peer_events_sender` if all tracks from this
    /// sender has arrived.
    fn on_track(inner: &InnerPeerConnection, track_event: &RtcTrackEvent) {
        let transceiver = track_event.transceiver();
        let track = track_event.track();

        if let Some(sender_id) =
            inner.media_connections.add_remote_track(transceiver, track)
        {
            if let Some(tracks) =
                inner.media_connections.get_tracks_by_sender(sender_id)
            {
                // got all tracks from this sender, so emit
                // PeerEvent::NewRemoteStream
                let _ = inner.peer_events_sender.unbounded_send(
                    PeerEvent::NewRemoteStream {
                        peer_id: inner.id,
                        sender_id,
                        remote_stream: MediaStream::from_tracks(tracks),
                    },
                );
            };
        } else {
            // TODO: means that this peer is out of sync, should be
            //       handled somehow (propagated to medea to init peer
            //       recreation?)
        }
    }

    /// Disables or enables all audio tracks for all [`Sender`]s.
    pub fn toggle_send_audio(&self, enabled: bool) {
        self.0
            .borrow()
            .media_connections
            .toggle_send_media(TransceiverKind::Audio, enabled)
    }

    /// Disables or enables all video tracks for all [`Sender`]s.
    pub fn toggle_send_video(&self, enabled: bool) {
        self.0
            .borrow()
            .media_connections
            .toggle_send_media(TransceiverKind::Video, enabled)
    }

    /// Returns `true` if all [`Sender`]s audio tracks are enabled.
    pub fn is_send_audio_enabled(&self) -> bool {
        self.0
            .borrow()
            .media_connections
            .are_senders_enabled(TransceiverKind::Audio)
    }

    /// Returns `true` if all [`Sender`]s video tracks are enabled.
    pub fn is_send_video_enabled(&self) -> bool {
        self.0
            .borrow()
            .media_connections
            .are_senders_enabled(TransceiverKind::Video)
    }

    /// Track id to mid relations of all send tracks of this
    /// [`RtcPeerConnection`]. mid is id of [`m= section`][1]. mids are received
    /// directly from registered [`RTCRtpTransceiver`][2]s, and are being
    /// allocated on sdp update.
    /// Errors if finds transceiver without mid, so must be called after setting
    /// local description if offerrer, and remote if answerer.
    ///
    /// [1]: https://tools.ietf.org/html/rfc4566#section-5.14
    /// [2]: https://www.w3.org/TR/webrtc/#rtcrtptransceiver-interface
    pub fn get_mids(&self) -> Result<HashMap<TrackId, String>, WasmErr> {
        self.0.borrow().media_connections.get_mids()
    }

    /// Sync provided tracks creating all required `Sender`s and
    /// `Receiver`s, request local stream if required, get, set and return
    /// sdp offer.
    pub fn get_offer(
        &self,
        tracks: Vec<Track>,
    ) -> impl Future<Item = String, Error = WasmErr> {
        match self.0.borrow().media_connections.update_tracks(tracks) {
            Err(err) => future::Either::A(future::err(err)),
            Ok(request) => {
                let peer = Rc::clone(&self.0.borrow().peer);
                future::Either::B(
                    match request {
                        None => future::Either::A(future::ok::<_, WasmErr>(())),
                        Some(request) => {
                            let inner: Rc<RefCell<InnerPeerConnection>> =
                                Rc::clone(&self.0);
                            future::Either::B(
                                self.0
                                    .borrow()
                                    .media_manager
                                    .get_stream(request)
                                    .and_then(move |stream| {
                                        inner
                                            .borrow()
                                            .media_connections
                                            .insert_local_stream(&stream)
                                    }),
                            )
                        }
                    }
                    .and_then(move |_| peer.create_and_set_offer()),
                )
            }
        }
    }

    /// Creates an SDP answer to an offer received from a remote peer and sets
    /// it as local description. Must be called only if peer already has remote
    /// description.
    pub fn create_and_set_answer(
        &self,
    ) -> impl Future<Item = String, Error = WasmErr> {
        self.0.borrow().peer.create_and_set_answer()
    }

    /// Updates underlying [RTCPeerConnection][1]'s remote SDP from answer.
    ///
    /// [1]: https://www.w3.org/TR/webrtc/#rtcpeerconnection-interface
    pub fn set_remote_answer(
        &self,
        answer: String,
    ) -> impl Future<Item = (), Error = WasmErr> {
        self.set_remote_description(SdpType::Answer(answer))
    }

    /// Updates underlying [RTCPeerConnection][1]'s remote SDP from offer.
    ///
    /// [1]: https://www.w3.org/TR/webrtc/#rtcpeerconnection-interface
    fn set_remote_offer(
        &self,
        offer: String,
    ) -> impl Future<Item = (), Error = WasmErr> {
        self.set_remote_description(SdpType::Offer(offer))
    }

    /// Updates underlying [RTCPeerConnection][1]'s remote SDP with given
    /// description.
    ///
    /// [1]: https://www.w3.org/TR/webrtc/#rtcpeerconnection-interface
    fn set_remote_description(
        &self,
        desc: SdpType,
    ) -> impl Future<Item = (), Error = WasmErr> {
        let inner = Rc::clone(&self.0);
        let peer = Rc::clone(&self.0.borrow().peer);
        peer.set_remote_description(desc).and_then(move |_| {
            let mut inner = inner.borrow_mut();
            inner.has_remote_description = true;
            let futures = inner.ice_candidates_buffer.drain(..).fold(
                vec![],
                move |mut acc, candidate| {
                    acc.push(peer.add_ice_candidate(
                        &candidate.candidate,
                        candidate.sdp_m_line_index,
                        &candidate.sdp_mid,
                    ));
                    acc
                },
            );
            future::join_all(futures).map(|_| ())
        })
    }

    /// Sync provided tracks creating all required `Sender`s and
    /// `Receiver`s, request local stream if required.
    /// `set_remote_description` will create all transceivers and fire all
    /// `on_track` events, so it updates `Receiver`s before
    /// `set_remote_description` and update `Sender`s after.
    ///
    /// [1]: https://www.w3.org/TR/webrtc/#rtcpeerconnection-interface
    pub fn process_offer(
        &self,
        offer: String,
        tracks: Vec<Track>,
    ) -> impl Future<Item = (), Error = WasmErr> {
        // TODO: use drain_filter when its stable
        let (recv, send): (Vec<_>, Vec<_>) =
            tracks.into_iter().partition(|track| match track.direction {
                Direction::Send { .. } => false,
                Direction::Recv { .. } => true,
            });

        // update receivers
        if let Err(err) = self.0.borrow().media_connections.update_tracks(recv)
        {
            return future::Either::A(future::err(err));
        }

        let inner: Rc<RefCell<InnerPeerConnection>> = Rc::clone(&self.0);
        future::Either::B(
            self.set_remote_offer(offer)
                .and_then(move |_| {
                    let request =
                        inner.borrow().media_connections.update_tracks(send)?;
                    Ok((request, inner))
                })
                .and_then(|(request, inner)| match request {
                    None => future::Either::A(future::ok::<_, WasmErr>(())),
                    Some(request) => {
                        let media_manager =
                            Rc::clone(&inner.borrow().media_manager);
                        future::Either::B(
                            media_manager.get_stream(request).and_then(
                                move |s| {
                                    inner
                                        .borrow()
                                        .media_connections
                                        .insert_local_stream(&s)
                                },
                            ),
                        )
                    }
                }),
        )
    }

    /// Adds remote peers [ICE Candidate][1] to this peer.
    ///
    /// [1]: https://tools.ietf.org/html/rfc5245#section-2
    pub fn add_ice_candidate(
        &self,
        candidate: String,
        sdp_m_line_index: Option<u16>,
        sdp_mid: Option<String>,
    ) -> impl Future<Item = (), Error = WasmErr> {
        let mut inner = self.0.borrow_mut();
        if inner.has_remote_description {
            Either::A(inner.peer.add_ice_candidate(
                &candidate,
                sdp_m_line_index,
                &sdp_mid,
            ))
        } else {
            inner.ice_candidates_buffer.push(IceCandidate {
                candidate,
                sdp_m_line_index,
                sdp_mid,
            });
            Either::B(future::ok(()))
        }
    }

    /// Returns current local SDP offer of this [`PeerConnection`].
    pub fn current_local_sdp(&self) -> Option<String> {
        self.0.peer.current_local_description().map(|s| s.sdp())
    }

    /// Returns current remote SDP offer of this [`PeerConnection`].
    pub fn current_remote_sdp(&self) -> Option<String> {
        self.0.peer.current_remote_description().map(|s| s.sdp())
    }
}

impl Drop for PeerConnection {
    /// Drops `on_track` and `on_ice_candidate` callbacks to prevent leak.
    fn drop(&mut self) {
        let _ = self
            .0
            .borrow()
            .peer
            .on_track::<Box<dyn FnMut(RtcTrackEvent)>>(None);
        let _ = self
            .0
            .borrow()
            .peer
            .on_ice_candidate::<Box<dyn FnMut(IceCandidate)>>(None);
    }
}<|MERGE_RESOLUTION|>--- conflicted
+++ resolved
@@ -99,15 +99,7 @@
     media_manager: Rc<MediaManager>,
 
     /// [`PeerEvent`]s tx.
-<<<<<<< HEAD
-    peer_events_sender: UnboundedSender<PeerEvent>,
-
-    /// Current signaling state of [`PeerConnection`].
-    signaling_state: RefCell<SignalingState>,
-}
-=======
     peer_events_sender: mpsc::UnboundedSender<PeerEvent>,
->>>>>>> 2e0ef73d
 
     /// Indicates if underlying [`RtcPeerConnection`] has remote description.
     has_remote_description: bool,
@@ -115,6 +107,9 @@
     /// Stores [`IceCandidate`]s received before remote description for
     /// underlying [`RtcPeerConnection`].
     ice_candidates_buffer: Vec<IceCandidate>,
+
+    /// Current signaling state of [`PeerConnection`].
+    signaling_state: RefCell<SignalingState>,
 }
 
 impl InnerPeerConnection {
@@ -138,12 +133,9 @@
             media_connections,
             media_manager,
             peer_events_sender,
-<<<<<<< HEAD
-            signaling_state: RefCell::new(SignalingState::New),
-        });
-=======
             has_remote_description: false,
             ice_candidates_buffer: vec![],
+            signaling_state: RefCell::new(SignalingState::New),
         })
     }
 }
@@ -152,12 +144,9 @@
 pub struct PeerConnection(Rc<RefCell<InnerPeerConnection>>);
 
 impl PeerConnection {
-    /// Creates new [`PeerConnection`].
-    ///
-    /// Provided `peer_events_sender` will be used to emit [`PeerEvent`]s from
-    /// this peer.
-    ///
-    /// Provided `ice_servers` will be used by created [`RtcPeerConnection`].
+    /// Create new [`RtcPeerConnection`]. Provided `peer_events_sender` will be
+    /// used to emit [`PeerEvent`]s from this peer , provided `ice_servers` will
+    /// be used by created [`RtcPeerConnection`].
     pub fn new<I: IntoIterator<Item = IceServer>>(
         id: Id,
         peer_events_sender: mpsc::UnboundedSender<PeerEvent>,
@@ -166,15 +155,20 @@
         enabled_audio: bool,
         enabled_video: bool,
     ) -> Result<Self, WasmErr> {
-        let inner = Rc::new(RefCell::new(InnerPeerConnection::new(
-            id,
-            ice_servers,
-            media_manager,
-            peer_events_sender,
+        let peer = Rc::new(RtcPeerConnection::new(ice_servers)?);
+        let media_connections = MediaConnections::new(
+            Rc::clone(&peer),
             enabled_audio,
             enabled_video,
-        )?));
->>>>>>> 2e0ef73d
+        );
+        let inner = Rc::new(RefCell::new(InnerPeerConnection::new(
+        id,
+        ice_servers,
+        media_manager,
+        peer_events_sender,
+        enabled_audio,
+        enabled_video,
+        )));
 
         // Bind to `icecandidate` event.
         let inner_rc = Rc::clone(&inner);
