--- conflicted
+++ resolved
@@ -6,11 +6,7 @@
 
 use actix::{Actor, Addr, Arbiter, Context, Handler, Message};
 use async_trait::async_trait;
-<<<<<<< HEAD
-use medea_control_api_proto::grpc::medea_callback::{
-=======
 use medea_control_api_proto::grpc::callback::{
->>>>>>> a41e335d
     self as proto,
     callback_server::{Callback, CallbackServer as TonicCallbackServer},
 };
