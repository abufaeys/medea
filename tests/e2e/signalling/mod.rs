//! Signalling API E2E tests.

mod pub_sub_signallng;
mod three_pubs;

use std::time::Duration;

use actix::{
    Actor, Addr, Arbiter, AsyncContext, Context, Handler, StreamHandler,
};
use actix_codec::Framed;
use actix_http::ws;
use awc::{
    error::WsProtocolError,
    ws::{CloseCode, CloseReason, Frame},
    BoxedSocket,
};
<<<<<<< HEAD
use futures::{stream::SplitSink, Future, Future as _, Sink as _, Stream as _};
=======
use futures::{stream::SplitSink, Future, Sink as _, Stream as _};
>>>>>>> 6b07bbc9
use medea_client_api_proto::{Command, Event, IceCandidate};
use serde_json::error::Error as SerdeError;

pub type MessageHandler =
    Box<dyn FnMut(&Event, &mut Context<TestMember>, Vec<&Event>)>;

/// Medea client for testing purposes.
pub struct TestMember {
    /// Writer to WebSocket.
    writer: SplitSink<Framed<BoxedSocket, ws::Codec>>,

    /// All [`Event`]s which this [`TestMember`] received.
    /// This field used for give some debug info when test just stuck forever
    /// (most often, such a test will end on a timer of five seconds
    /// and display all events of this [`TestMember`]).
    events: Vec<Event>,

    /// Max test lifetime, will panic when it will be exceeded.
    deadline: Option<Duration>,

    /// Function which will be called at every received [`Event`]
    /// by this [`TestMember`].
    on_message: MessageHandler,
}

impl TestMember {
    /// Starts signaling heartbeat for server.
    /// Most likely, this ping will never be sent,
    /// because it has been established that it is sent once per 3 seconds,
    /// and there are simply no tests that last so much.
    fn start_heartbeat(&self, ctx: &mut Context<Self>) {
        ctx.run_interval(Duration::from_secs(3), |act, _| {
            act.writer
                .start_send(ws::Message::Text(r#"{"ping": 1}"#.to_string()))
                .unwrap();
            act.writer.poll_complete().unwrap();
        });
    }

    /// Sends command to the server.
<<<<<<< HEAD
    fn send_command(&mut self, msg: Command) {
        let json = serde_json::to_string(&msg).unwrap();
=======
    fn send_command(&mut self, msg: &Command) {
        let json = serde_json::to_string(msg).unwrap();
>>>>>>> 6b07bbc9
        self.writer.start_send(ws::Message::Text(json)).ok();
        self.writer.poll_complete().ok();
    }

    /// Returns [`Future`] which will connect to the WebSocket and starts
    /// [`TestMember`] actor.
    pub fn connect(
        uri: &str,
        on_message: MessageHandler,
        deadline: Option<Duration>,
<<<<<<< HEAD
    ) -> impl Future<Item = Addr<TestMember>, Error = ()> {
=======
    ) -> impl Future<Item = Addr<Self>, Error = ()> {
>>>>>>> 6b07bbc9
        awc::Client::new()
            .ws(uri)
            .connect()
            .map_err(|e| panic!("Error: {}", e))
            .map(move |(_, framed)| {
                let (sink, stream) = framed.split();
<<<<<<< HEAD
                TestMember::create(move |ctx| {
                    TestMember::add_stream(stream, ctx);
                    TestMember {
=======
                Self::create(move |ctx| {
                    Self::add_stream(stream, ctx);
                    Self {
>>>>>>> 6b07bbc9
                        writer: sink,
                        events: Vec::new(),
                        deadline,
                        on_message,
                    }
                })
            })
    }

    /// Starts test member in new [`Arbiter`] by given URI.
    /// `on_message` - is function which will be called at every [`Event`]
    /// received from server.
    pub fn start(
        uri: &str,
        on_message: MessageHandler,
        deadline: Option<Duration>,
    ) {
        Arbiter::spawn(Self::connect(uri, on_message, deadline).map(|_| ()))
    }
}

impl Actor for TestMember {
    type Context = Context<Self>;

    /// Starts heartbeat and sets a timer that will panic when 5 seconds will
    /// expire. The timer is needed because some tests may just stuck and listen
    /// socket forever.
    fn started(&mut self, ctx: &mut Self::Context) {
        self.start_heartbeat(ctx);

        if let Some(deadline) = self.deadline {
            ctx.run_later(deadline, |act, _ctx| {
                panic!(
                    "This test lasts more than 5 seconds. Most likely, this \
                     is not normal. Here are all events of member: {:?}",
                    act.events
                );
            });
        }
    }
}

#[derive(actix::Message)]
#[rtype(result = "()")]
pub struct CloseSocket;

impl Handler<CloseSocket> for TestMember {
    type Result = ();

    fn handle(&mut self, _: CloseSocket, _: &mut Self::Context) {
        self.writer
            .start_send(ws::Message::Close(Some(CloseReason {
                code: CloseCode::Normal,
                description: None,
            })))
            .unwrap();
        self.writer.poll_complete().unwrap();
    }
}

/// Basic signalling implementation.
/// [`TestMember::on_message`] function will be called for each [`Event`]
/// received from test server.
impl StreamHandler<Frame, WsProtocolError> for TestMember {
    fn handle(&mut self, msg: Frame, ctx: &mut Context<Self>) {
        if let Frame::Text(txt) = msg {
            let txt = String::from_utf8(txt.unwrap().to_vec()).unwrap();
            let event: Result<Event, SerdeError> = serde_json::from_str(&txt);
            if let Ok(event) = event {
                // Test function call

                if let Event::PeerCreated {
                    peer_id,
                    sdp_offer,
                    tracks,
                    ..
                } = &event
                {
                    match sdp_offer {
                        Some(_) => self.send_command(&Command::MakeSdpAnswer {
                            peer_id: *peer_id,
                            sdp_answer: "responder_answer".into(),
                        }),
                        None => self.send_command(&Command::MakeSdpOffer {
                            peer_id: *peer_id,
                            sdp_offer: "caller_offer".into(),
                            mids: tracks
                                .iter()
                                .map(|t| t.id)
                                .enumerate()
                                .map(|(mid, id)| (id, mid.to_string()))
                                .collect(),
                        }),
                    }

                    self.send_command(&Command::SetIceCandidate {
                        peer_id: *peer_id,
                        candidate: IceCandidate {
                            candidate: "ice_candidate".to_string(),
                            sdp_m_line_index: None,
                            sdp_mid: None,
                        },
                    });
                }
                let mut events: Vec<&Event> = self.events.iter().collect();
                events.push(&event);
                (self.on_message)(&event, ctx, events);
                self.events.push(event);
            }
        }
    }
}<|MERGE_RESOLUTION|>--- conflicted
+++ resolved
@@ -15,11 +15,7 @@
     ws::{CloseCode, CloseReason, Frame},
     BoxedSocket,
 };
-<<<<<<< HEAD
-use futures::{stream::SplitSink, Future, Future as _, Sink as _, Stream as _};
-=======
 use futures::{stream::SplitSink, Future, Sink as _, Stream as _};
->>>>>>> 6b07bbc9
 use medea_client_api_proto::{Command, Event, IceCandidate};
 use serde_json::error::Error as SerdeError;
 
@@ -60,13 +56,8 @@
     }
 
     /// Sends command to the server.
-<<<<<<< HEAD
-    fn send_command(&mut self, msg: Command) {
-        let json = serde_json::to_string(&msg).unwrap();
-=======
     fn send_command(&mut self, msg: &Command) {
         let json = serde_json::to_string(msg).unwrap();
->>>>>>> 6b07bbc9
         self.writer.start_send(ws::Message::Text(json)).ok();
         self.writer.poll_complete().ok();
     }
@@ -77,26 +68,16 @@
         uri: &str,
         on_message: MessageHandler,
         deadline: Option<Duration>,
-<<<<<<< HEAD
-    ) -> impl Future<Item = Addr<TestMember>, Error = ()> {
-=======
     ) -> impl Future<Item = Addr<Self>, Error = ()> {
->>>>>>> 6b07bbc9
         awc::Client::new()
             .ws(uri)
             .connect()
             .map_err(|e| panic!("Error: {}", e))
             .map(move |(_, framed)| {
                 let (sink, stream) = framed.split();
-<<<<<<< HEAD
-                TestMember::create(move |ctx| {
-                    TestMember::add_stream(stream, ctx);
-                    TestMember {
-=======
                 Self::create(move |ctx| {
                     Self::add_stream(stream, ctx);
                     Self {
->>>>>>> 6b07bbc9
                         writer: sink,
                         events: Vec::new(),
                         deadline,
