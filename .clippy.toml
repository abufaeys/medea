# See full lints list at:
# https://rust-lang.github.io/rust-clippy/master/index.html

doc-valid-idents = [
    "KiB", "MiB", "GiB", "TiB", "PiB", "EiB",
    "DirectX", "ECMAScript",
    "GPLv2", "GPLv3", "GitHub", "GitLab",
    "IPv4", "IPv6", "JavaScript", "NaN", "NaNs",
    "OAuth", "OpenGL", "OpenSSH", "OpenSSL", "OpenStreetMap", "TrueType",
    "iOS", "macOS", "TeX", "LaTeX", "BibTeX", "BibLaTeX", "MinGW",
<<<<<<< HEAD
    "WebSocket",
    "WebRTC", "MediaStream", "MediaStreamConstraints", "MediaStreamTrack",
=======
    "WebRTC", "WebSocket",
    "MediaStream", "MediaStreamConstraints", "MediaStreamTrack",
>>>>>>> 9b83a5bc
    "RTCConfiguration", "RTCIceCandidate", "RTCIceServer",
    "RTCPeerConnection", "RTCPeerConnectionIceEvent",
    "RTCRtpTransceiver", "RTCRtpTransceiverDirection",
    "RTCSdpType", "RTCIceCandidateInit",
    "WebRTC", "RtcPeerConnection",
    "gRPC",
]<|MERGE_RESOLUTION|>--- conflicted
+++ resolved
@@ -8,13 +8,8 @@
     "IPv4", "IPv6", "JavaScript", "NaN", "NaNs",
     "OAuth", "OpenGL", "OpenSSH", "OpenSSL", "OpenStreetMap", "TrueType",
     "iOS", "macOS", "TeX", "LaTeX", "BibTeX", "BibLaTeX", "MinGW",
-<<<<<<< HEAD
-    "WebSocket",
-    "WebRTC", "MediaStream", "MediaStreamConstraints", "MediaStreamTrack",
-=======
     "WebRTC", "WebSocket",
     "MediaStream", "MediaStreamConstraints", "MediaStreamTrack",
->>>>>>> 9b83a5bc
     "RTCConfiguration", "RTCIceCandidate", "RTCIceServer",
     "RTCPeerConnection", "RTCPeerConnectionIceEvent",
     "RTCRtpTransceiver", "RTCRtpTransceiverDirection",
