--- conflicted
+++ resolved
@@ -8,12 +8,7 @@
     "IPv4", "IPv6", "JavaScript", "NaN", "NaNs",
     "OAuth", "OpenGL", "OpenSSH", "OpenSSL", "OpenStreetMap", "TrueType",
     "iOS", "macOS", "TeX", "LaTeX", "BibTeX", "BibLaTeX", "MinGW",
-<<<<<<< HEAD
-    "WebSocket",
-    "WebRTC",
-=======
     "WebRTC", "WebSocket",
->>>>>>> ae4df2f1
     "MediaStream", "MediaStreamConstraints", "MediaStreamTrack",
     "RTCConfiguration", "RTCIceCandidate", "RTCIceServer",
     "RTCPeerConnection", "RTCPeerConnectionIceEvent",
