--- conflicted
+++ resolved
@@ -9,15 +9,10 @@
     "OAuth", "OpenGL", "OpenSSH", "OpenSSL", "OpenStreetMap", "TrueType",
     "iOS", "macOS", "TeX", "LaTeX", "BibTeX", "BibLaTeX", "MinGW",
     "WebSocket",
-<<<<<<< HEAD
-    "RTCIceServer", "RTCConfiguration",
-    "WebRTC", "gRPC",
-=======
-    "WebRTC",
-    "MediaStream", "MediaStreamConstraints", "MediaStreamTrack",
+    "WebRTC", "MediaStream", "MediaStreamConstraints", "MediaStreamTrack",
     "RTCConfiguration", "RTCIceCandidate", "RTCIceServer",
     "RTCPeerConnection", "RTCPeerConnectionIceEvent",
     "RTCRtpTransceiver", "RTCRtpTransceiverDirection",
-    "RTCSdpType", "RTCIceCandidateInit"
->>>>>>> c7810780
+    "RTCSdpType", "RTCIceCandidateInit",
+    "gRPC",
 ]