//! Graceful shutdown implementation.

use std::{
    collections::{BTreeMap, HashSet},
    time::Duration,
};

use actix::{
    prelude::{Actor, Context},
    Addr, AsyncContext, Handler, Message, Recipient, ResponseFuture, System,
};
use derive_more::Display;
use failure::Fail;
use futures::{future, stream::iter_ok, Future, Stream};
use tokio::util::FutureExt as _;

use crate::log::prelude::*;

/// Priority that [`Subscriber`] should be triggered to shutdown gracefully
/// with.
#[derive(Clone, Copy, Eq, Ord, PartialOrd, PartialEq)]
pub struct Priority(pub u8);

/// Message that [`Subscriber`] is informed with to perform its graceful
/// shutdown.
#[allow(clippy::module_name_repetitions)]
#[derive(Message)]
#[rtype(result = "Result<(), ()>")]
pub struct ShutdownGracefully;

/// Service which listens incoming OS signals and performs graceful
/// shutdown for all its [`Subscriber`]s.
#[allow(clippy::module_name_repetitions)]
pub struct GracefulShutdown {
    /// Subscribers being subscribed to [`GracefulShutdown`] service.
    subs: BTreeMap<Priority, HashSet<Recipient<ShutdownGracefully>>>,
    /// Timeout for shutdown to complete gracefully.
    timeout: Duration,
    /// Current state of [`GracefulShutdown`] service.
    state: State,
}

/// Possible state of [`GracefulShutdown`] service.
enum State {
    /// Service is up and listening to OS signals.
    Listening,
    /// Service is performing graceful shutdown at the moment.
    InProgress,
}

impl GracefulShutdown {
    /// Creates new [`GracefulShutdown`] service.
    #[inline]
    pub fn new(timeout: Duration) -> Self {
        Self {
            subs: BTreeMap::new(),
            timeout,
            state: State::Listening,
        }
    }
}

impl Actor for GracefulShutdown {
    type Context = Context<Self>;

    fn started(&mut self, ctx: &mut Self::Context) {
        #[cfg(not(unix))]
        {
            warning!(
                "Graceful shutdown is disabled: only UNIX signals are \
                 supported"
            );
            return;
        }
        #[cfg(unix)]
        {
            use tokio_signal::unix::{
                Signal, SIGHUP, SIGINT, SIGQUIT, SIGTERM,
            };
            for s in &[SIGHUP, SIGINT, SIGQUIT, SIGTERM] {
                ctx.add_message_stream(
                    Signal::new(*s)
                        .flatten_stream()
                        .map(OsSignal)
                        .map_err(|_| error!("Error getting shutdown signal")),
                );
            }
        }
    }

    fn stopped(&mut self, _: &mut Self::Context) {
        if let State::Listening = self.state {
            info!("Graceful shutdown has been completed");
        }
    }
}

/// Message that is received by [`GracefulShutdown`] shutdown service when
/// the process receives an OS signal.
#[cfg(unix)]
#[derive(Message)]
#[rtype(result = "Result<(), ()>")]
struct OsSignal(i32);

#[cfg(unix)]
impl Handler<OsSignal> for GracefulShutdown {
    type Result = ResponseFuture<(), ()>;

    fn handle(&mut self, sig: OsSignal, _: &mut Context<Self>) -> Self::Result {
        info!("OS signal '{}' received", sig.0);

        match self.state {
            State::InProgress => {
                return Box::new(future::ok(()));
            }
            State::Listening => {
                self.state = State::InProgress;
            }
        }

        info!("Initiating graceful shutdown...");

        if self.subs.is_empty() {
            System::current().stop();
            return Box::new(future::ok(()));
        }

        let by_priority: Vec<_> = self
            .subs
            .values()
            .rev()
            .map(|addrs| {
                let addrs: Vec<_> = addrs
                    .iter()
                    .map(|addr| {
                        addr.send(ShutdownGracefully).map(|_| ()).or_else(|e| {
                            error!("Error requesting shutdown: {}", e);
                            future::ok::<(), ()>(())
                        })
                    })
                    .collect();
                future::join_all(addrs)
            })
            .collect();

        Box::new(
            iter_ok::<_, ()>(by_priority)
                .for_each(|row| row.map(|_| ()))
                .timeout(self.timeout)
                .map_err(|_| {
                    error!("Graceful shutdown has timed out, stopping system");
                    System::current().stop()
                })
                .map(|_| {
                    info!("Graceful shutdown succeeded, stopping system");
                    System::current().stop()
                }),
        )
    }
}

/// Subscriber to [`GracefulShutdown`] service, which is notified when
/// graceful shutdown happens.
pub struct Subscriber {
    /// Priority that [`Subscriber`] should be notified with.
    ///
    /// Higher priority means that [`Subscriber`] will be notified sooner.
    /// [`Subscriber`] won't be notified until all other [`Subscriber`]s with
    /// higher priority will complete their shutdown.
    pub priority: Priority,

    /// Address of [`Subscriber`] to inform it about graceful shutdown via.
    pub addr: Recipient<ShutdownGracefully>,
}

/// Message that [`Subscriber`] subscribes to shutdown messages with.
#[derive(Message)]
#[rtype(result = "Result<(), ShuttingDownError>")]
struct Subscribe(pub Subscriber);

impl Handler<Subscribe> for GracefulShutdown {
    type Result = Result<(), ShuttingDownError>;

    /// Subscribes provided [`Subscriber`] to shutdown notifications.
    ///
    /// Returns [`ShuttingDownError`] if shutdown happens at the moment.
    fn handle(&mut self, m: Subscribe, _: &mut Context<Self>) -> Self::Result {
        if let State::InProgress = self.state {
            return Err(ShuttingDownError);
        }
        let addrs = self.subs.entry(m.0.priority).or_insert_with(HashSet::new);
        addrs.insert(m.0.addr);
        Ok(())
    }
}

/// Error which indicates that process is shutting down at this moment.
<<<<<<< HEAD
#[derive(Clone, Copy, Debug, Fail, Display)]
=======
#[derive(Clone, Copy, Debug, Display, Fail)]
>>>>>>> c18f0cd8
#[display(fmt = "Process is shutting down at the moment")]
pub struct ShuttingDownError;

/// Message that [`Subscriber`] unsubscribes from receiving shutdown
/// notifications with.
#[derive(Message)]
#[rtype(result = "()")]
struct Unsubscribe(pub Subscriber);

impl Handler<Unsubscribe> for GracefulShutdown {
    type Result = ();

    /// Unsubscribes provided [`Subscriber`] to shutdown notifications.
    fn handle(&mut self, m: Unsubscribe, _: &mut Context<Self>) {
        let mut remove = false;
        if let Some(addrs) = self.subs.get_mut(&m.0.priority) {
            addrs.remove(&m.0.addr);
            if addrs.is_empty() {
                remove = true;
            }
        }
        if remove {
            self.subs.remove(&m.0.priority);
        }
    }
}

/// Subscribe recipient to [`GracefulShutdown`].
pub fn subscribe(
    shutdown_addr: &Addr<GracefulShutdown>,
    subscriber: Recipient<ShutdownGracefully>,
    priority: Priority,
) {
    shutdown_addr.do_send(Subscribe(Subscriber {
        priority,
        addr: subscriber,
    }));
}

/// Unsubscribe recipient from [`GracefulShutdown`].
pub fn unsubscribe(
    shutdown_addr: &Addr<GracefulShutdown>,
    subscriber: Recipient<ShutdownGracefully>,
    priority: Priority,
) {
    shutdown_addr.do_send(Unsubscribe(Subscriber {
        priority,
        addr: subscriber,
    }));
}<|MERGE_RESOLUTION|>--- conflicted
+++ resolved
@@ -195,11 +195,7 @@
 }
 
 /// Error which indicates that process is shutting down at this moment.
-<<<<<<< HEAD
-#[derive(Clone, Copy, Debug, Fail, Display)]
-=======
 #[derive(Clone, Copy, Debug, Display, Fail)]
->>>>>>> c18f0cd8
 #[display(fmt = "Process is shutting down at the moment")]
 pub struct ShuttingDownError;
 
