--- conflicted
+++ resolved
@@ -9,13 +9,9 @@
 };
 
 use actix::{
-<<<<<<< HEAD
-    Actor, ActorFuture, Addr, AsyncContext, Context, ContextFutureSpawner as _,
-    Handler, Message, StreamHandler, WrapFuture as _,
-=======
-    fut::Either, Actor, ActorFuture, Addr, Context, ContextFutureSpawner as _,
-    Handler, Message, WrapFuture as _,
->>>>>>> d298932e
+    fut::Either, Actor, ActorFuture, Addr, AsyncContext, Context,
+    ContextFutureSpawner as _, Handler, Message, StreamHandler,
+    WrapFuture as _,
 };
 use derive_more::Display;
 use failure::Fail;
@@ -307,20 +303,6 @@
 
         Ok(Box::new(fut.into_actor(self).then(
             move |ice_user, this, _| {
-<<<<<<< HEAD
-                let sender = this.peers.get_peer_by_id(sender_peer_id).unwrap();
-                let peer_created = Event::PeerCreated {
-                    peer_id: sender.id(),
-                    sdp_offer: None,
-                    tracks: sender.tracks(),
-                    ice_servers: ice_user.servers_list(),
-                    force_relay: sender.is_force_relayed(),
-                };
-
-                this.members
-                    .send_event_to_member(member_id, peer_created)
-                    .into_actor(this)
-=======
                 ice_user
                     .and_then(|ice_user| {
                         let sender =
@@ -342,7 +324,6 @@
                         |e| Either::Left(actix::fut::err(e)),
                         Either::Right,
                     )
->>>>>>> d298932e
             },
         )))
     }
@@ -684,14 +665,11 @@
             let publish_id = String::from(play_id).into();
             if let Some(endpoint) = member.take_src(&publish_id) {
                 let peer_ids = endpoint.peer_ids();
-<<<<<<< HEAD
                 self.metrics_callbacks_service
                     .do_send(mcs::UnsubscribePeers {
                         room_id: self.id.clone(),
                         peers_ids: peer_ids.clone(),
                     });
-=======
->>>>>>> d298932e
                 self.remove_peers(member_id, &peer_ids, ctx);
             }
 
@@ -1032,20 +1010,6 @@
 
         Ok(Box::new(fut.into_actor(self).then(
             move |ice_user, this, _| {
-<<<<<<< HEAD
-                let to_peer = this.peers.get_peer_by_id(to_peer_id).unwrap();
-                let event = Event::PeerCreated {
-                    peer_id: to_peer.id(),
-                    sdp_offer: Some(sdp_offer),
-                    tracks: to_peer.tracks(),
-                    ice_servers: ice_user.servers_list(),
-                    force_relay: to_peer.is_force_relayed(),
-                };
-
-                this.members
-                    .send_event_to_member(to_member_id, event)
-                    .into_actor(this)
-=======
                 ice_user
                     .and_then(|ice_user| {
                         let to_peer = this.peers.get_peer_by_id(to_peer_id)?;
@@ -1066,7 +1030,6 @@
                         |e| Either::Left(actix::fut::err(e)),
                         Either::Right,
                     )
->>>>>>> d298932e
             },
         )))
     }
