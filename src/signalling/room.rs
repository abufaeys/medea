//! Room definitions and implementations. Room is responsible for media
//! connection establishment between concrete [`Participant`]s.

use std::time::Duration;

use std::time::Duration;

use actix::{
    fut::wrap_future, Actor, ActorFuture, AsyncContext, Context, Handler,
    Message,
};
use failure::Fail;
use futures::future;
use hashbrown::HashMap;

<<<<<<< HEAD
=======
use medea_client_api_proto::{Command, Event, IceCandidate};

>>>>>>> beda4257
use crate::{
    api::{
        client::rpc_connection::{
            AuthorizationError, Authorize, ClosedReason, CommandMessage,
            RpcConnectionClosed, RpcConnectionEstablished,
        },
        control::{MemberId, RoomId, RoomSpec, TryFromElementError},
    },
    log::prelude::*,
    media::{
        New, Peer, PeerId, PeerStateError, PeerStateMachine,
        WaitLocalHaveRemote, WaitLocalSdp, WaitRemoteSdp,
    },
<<<<<<< HEAD
    signalling::{
        control::participant::{Participant, ParticipantsLoadError},
        participants::ParticipantService,
        peers::PeerRepository,
    },
=======
    signalling::{participants::ParticipantService, peers::PeerRepository},
    turn::TurnAuthService,
>>>>>>> beda4257
};

/// Ergonomic type alias for using [`ActorFuture`] for [`Room`].
pub type ActFuture<I, E> =
    Box<dyn ActorFuture<Actor = Room, Item = I, Error = E>>;

#[allow(clippy::module_name_repetitions)]
#[derive(Fail, Debug)]
pub enum RoomError {
    #[fail(display = "Couldn't find Peer with [id = {}]", _0)]
    PeerNotFound(PeerId),
    #[fail(display = "Couldn't find Member with [id = {}]", _0)]
    MemberNotFound(MemberId),
    #[fail(display = "Member [id = {}] does not have Turn credentials", _0)]
    NoTurnCredentials(MemberId),
    #[fail(display = "Couldn't find RpcConnection with Member [id = {}]", _0)]
    ConnectionNotExists(MemberId),
    #[fail(display = "Unable to send event to Member [id = {}]", _0)]
    UnableToSendEvent(MemberId),
    #[fail(display = "PeerError: {}", _0)]
    PeerStateError(PeerStateError),
    #[fail(display = "Generic room error: {}", _0)]
    BadRoomSpec(String),
    #[fail(display = "Turn service error: {}", _0)]
    TurnServiceError(String),
}

impl From<PeerStateError> for RoomError {
    fn from(err: PeerStateError) -> Self {
        RoomError::PeerStateError(err)
    }
}

impl From<TryFromElementError> for RoomError {
    fn from(err: TryFromElementError) -> Self {
        RoomError::BadRoomSpec(format!(
            "Element located in wrong place. {}",
            err
        ))
    }
}

impl From<ParticipantsLoadError> for RoomError {
    fn from(err: ParticipantsLoadError) -> Self {
        RoomError::BadRoomSpec(format!(
            "Error while loading room spec. {}",
            err
        ))
    }
}

/// Media server room with its [`Participant`]s.
#[derive(Debug)]
pub struct Room {
    id: RoomId,

<<<<<<< HEAD
    /// [`RpcConnection`]s of [`Participant`]s in this [`Room`].
    participants: ParticipantService,
=======
    /// [`RpcConnection`]s of [`Member`]s in this [`Room`].
    pub participants: ParticipantService,
>>>>>>> beda4257

    /// [`Peer`]s of [`Participant`]s in this [`Room`].
    peers: PeerRepository,
}

impl Room {
    /// Create new instance of [`Room`].
    ///
    /// Returns [`RoomError::BadRoomSpec`] when error while [`Element`]
    /// transformation happens.
    pub fn new(
        room_spec: &RoomSpec,
        reconnect_timeout: Duration,
<<<<<<< HEAD
    ) -> Result<Self, RoomError> {
        Ok(Self {
            id: room_spec.id().clone(),
            peers: PeerRepository::from(HashMap::new()),
            participants: ParticipantService::new(
                room_spec,
                reconnect_timeout,
            )?,
        })
    }

    /// Returns [`RoomId`] of this [`Room`].
    pub fn get_id(&self) -> RoomId {
        self.id.clone()
=======
        turn: Box<dyn TurnAuthService>,
    ) -> Self {
        Self {
            id,
            peers: PeerRepository::from(peers),
            participants: ParticipantService::new(
                id,
                members,
                turn,
                reconnect_timeout,
            ),
        }
>>>>>>> beda4257
    }

    /// Sends [`Event::PeerCreated`] to one of specified [`Peer`]s based on
    /// which of them has any outbound tracks. That [`Peer`] state will be
    /// changed to [`WaitLocalSdp`] state. Both provided peers must be in
    /// [`New`] state. At least one of provided peers must have outbound
    /// tracks.
    fn send_peer_created(
        &mut self,
        peer1_id: PeerId,
        peer2_id: PeerId,
    ) -> Result<ActFuture<(), RoomError>, RoomError> {
        let peer1: Peer<New> = self.peers.take_inner_peer(peer1_id)?;
        let peer2: Peer<New> = self.peers.take_inner_peer(peer2_id)?;

        // decide which peer is sender
        let (sender, receiver) = if peer1.is_sender() {
            (peer1, peer2)
        } else if peer2.is_sender() {
            (peer2, peer1)
        } else {
            self.peers.add_peer(peer1);
            self.peers.add_peer(peer2);
            return Err(RoomError::BadRoomSpec(format!(
                "Error while trying to connect Peer [id = {}] and Peer [id = \
                 {}] cause neither of peers are senders",
                peer1_id, peer2_id
            )));
        };
        self.peers.add_peer(receiver);

        let sender = sender.start();
        let member_id = sender.member_id();
        let ice_servers = self
            .participants
            .get_member(member_id)
            .ok_or_else(|| RoomError::MemberNotFound(member_id))?
            .ice_user
            .as_ref()
            .ok_or_else(|| RoomError::NoTurnCredentials(member_id))?
            .servers_list();
        let peer_created = Event::PeerCreated {
            peer_id: sender.id(),
            sdp_offer: None,
            tracks: sender.tracks(),
            ice_servers,
        };
        self.peers.add_peer(sender);
        Ok(Box::new(wrap_future(
            self.participants
                .send_event_to_member(member_id, peer_created),
        )))
    }

    /// Sends [`Event::PeersRemoved`] to [`Participant`].
    fn send_peers_removed(
        &mut self,
        member_id: MemberId,
        peers: Vec<PeerId>,
    ) -> ActFuture<(), RoomError> {
        Box::new(wrap_future(self.participants.send_event_to_member(
            member_id,
            Event::PeersRemoved { peer_ids: peers },
        )))
    }

    /// Sends [`Event::PeerCreated`] to provided [`Peer`] partner. Provided
    /// [`Peer`] state must be [`WaitLocalSdp`] and will be changed to
    /// [`WaitRemoteSdp`], partners [`Peer`] state must be [`New`] and will be
    /// changed to [`WaitLocalHaveRemote`].
    fn handle_make_sdp_offer(
        &mut self,
        from_peer_id: PeerId,
        sdp_offer: String,
    ) -> Result<ActFuture<(), RoomError>, RoomError> {
        let from_peer: Peer<WaitLocalSdp> =
            self.peers.take_inner_peer(from_peer_id)?;
        let to_peer_id = from_peer.partner_peer_id();
        let to_peer: Peer<New> = self.peers.take_inner_peer(to_peer_id)?;

        let from_peer = from_peer.set_local_sdp(sdp_offer.clone());
        let to_peer = to_peer.set_remote_sdp(sdp_offer.clone());

        let to_member_id = to_peer.member_id();
        let ice_servers = self
            .participants
            .get_member(to_member_id)
            .ok_or_else(|| RoomError::MemberNotFound(to_member_id))?
            .ice_user
            .as_ref()
            .ok_or_else(|| RoomError::NoTurnCredentials(to_member_id))?
            .servers_list();

        let event = Event::PeerCreated {
            peer_id: to_peer_id,
            sdp_offer: Some(sdp_offer),
            tracks: to_peer.tracks(),
            ice_servers,
        };

        self.peers.add_peer(from_peer);
        self.peers.add_peer(to_peer);

        Ok(Box::new(wrap_future(
            self.participants.send_event_to_member(to_member_id, event),
        )))
    }

    /// Sends [`Event::SdpAnswerMade`] to provided [`Peer`] partner. Provided
    /// [`Peer`] state must be [`WaitLocalHaveRemote`] and will be changed to
    /// [`Stable`], partners [`Peer`] state must be [`WaitRemoteSdp`] and will
    /// be changed to [`Stable`].
    fn handle_make_sdp_answer(
        &mut self,
        from_peer_id: PeerId,
        sdp_answer: String,
    ) -> Result<ActFuture<(), RoomError>, RoomError> {
        let from_peer: Peer<WaitLocalHaveRemote> =
            self.peers.take_inner_peer(from_peer_id)?;
        let to_peer_id = from_peer.partner_peer_id();
        let to_peer: Peer<WaitRemoteSdp> =
            self.peers.take_inner_peer(to_peer_id)?;

        let from_peer = from_peer.set_local_sdp(sdp_answer.clone());
        let to_peer = to_peer.set_remote_sdp(&sdp_answer);

        let to_member_id = to_peer.member_id();
        let event = Event::SdpAnswerMade {
            peer_id: to_peer_id,
            sdp_answer,
        };

        self.peers.add_peer(from_peer);
        self.peers.add_peer(to_peer);

        Ok(Box::new(wrap_future(
            self.participants.send_event_to_member(to_member_id, event),
        )))
    }

    /// Sends [`Event::IceCandidateDiscovered`] to provided [`Peer`] partner.
    /// Both [`Peer`]s may have any state except [`New`].
    fn handle_set_ice_candidate(
        &mut self,
        from_peer_id: PeerId,
        candidate: IceCandidate,
    ) -> Result<ActFuture<(), RoomError>, RoomError> {
        let from_peer = self.peers.get_peer(from_peer_id)?;
        if let PeerStateMachine::New(_) = from_peer {
            return Err(RoomError::PeerStateError(PeerStateError::WrongState(
                from_peer_id,
                "Not New",
                format!("{}", from_peer),
            )));
        }

        let to_peer_id = from_peer.partner_peer_id();
        let to_peer = self.peers.get_peer(to_peer_id)?;
        if let PeerStateMachine::New(_) = to_peer {
            return Err(RoomError::PeerStateError(PeerStateError::WrongState(
                to_peer_id,
                "Not New",
                format!("{}", to_peer),
            )));
        }

        let to_member_id = to_peer.member_id();
        let event = Event::IceCandidateDiscovered {
            peer_id: to_peer_id,
            candidate,
        };

        Ok(Box::new(wrap_future(
            self.participants.send_event_to_member(to_member_id, event),
        )))
    }

    /// Create [`Peer`]s between [`Participant`]s and interconnect it by control
    /// API spec.
    fn create_and_interconnect_peers(
        &mut self,
        first_member: &Participant,
        second_member: &Participant,
        ctx: &mut <Self as Actor>::Context,
    ) {
        debug!(
            "Created peer member {} with member {}",
            first_member.id(),
            second_member.id()
        );

        let (first_peer_id, second_peer_id) =
            self.peers.create_peers(first_member, second_member);

        ctx.notify(ConnectPeers(first_peer_id, second_peer_id));
    }

    /// Create and interconnect all [`Peer`]s between connected [`Participant`]
    /// and all available at this moment [`Participant`].
    ///
    /// Availability is determines by checking [`RpcConnection`] of all
    /// [`Participant`]s from [`WebRtcPlayEndpoint`]s and from receivers of
    /// connected [`Participant`].
    fn create_peers_with_available_members(
        &mut self,
        member_id: &MemberId,
        ctx: &mut <Self as Actor>::Context,
    ) {
        let member =
            if let Some(m) = self.participants.get_member_by_id(member_id) {
                m.clone()
            } else {
                error!(
                    "Try to create necessary peers for nonexistent member \
                     with ID {}. Room will be stopped.",
                    member_id
                );
                ctx.notify(CloseRoom {});
                return;
            };

        // Create all connected publish endpoints.
        for (_id, publish) in member.publishers() {
            for receiver in publish.receivers() {
                let receiver = if let Some(receiver) = receiver.upgrade() {
                    receiver
                } else {
                    error!(
                        "Empty weak pointer for publisher receiver. {:?}. \
                         Closing room.",
                        publish
                    );
                    ctx.notify(CloseRoom {});
                    return;
                };
                let receiver_owner =
                    if let Some(receiver_owner) = receiver.owner().upgrade() {
                        receiver_owner
                    } else {
                        error!(
                            "Empty weak pointer for publisher's receiver's \
                             owner. {:?}. Closing room.",
                            receiver
                        );
                        ctx.notify(CloseRoom {});
                        return;
                    };

                if self
                    .participants
                    .member_has_connection(&receiver_owner.id())
                    && !receiver.is_connected()
                {
                    self.create_and_interconnect_peers(
                        &member,
                        &receiver_owner,
                        ctx,
                    );
                }
            }
        }

        // Create all connected play's receivers peers.
        for (_id, play) in member.receivers() {
            let plays_publisher_participant =
                if let Some(plays_publisher) = play.publisher().upgrade() {
                    if let Some(owner) = plays_publisher.owner().upgrade() {
                        owner
                    } else {
                        error!(
                            "Empty weak pointer for play's publisher owner. \
                             {:?}. Closing room.",
                            plays_publisher
                        );
                        ctx.notify(CloseRoom {});
                        return;
                    }
                } else {
                    error!(
                        "Empty weak pointer for play's publisher. {:?}. \
                         Closing room.",
                        play
                    );
                    ctx.notify(CloseRoom {});
                    return;
                };

            if self
                .participants
                .member_has_connection(&plays_publisher_participant.id())
                && !play.is_connected()
            {
                self.create_and_interconnect_peers(
                    &member,
                    &plays_publisher_participant,
                    ctx,
                );
            }
        }
    }
}

/// [`Actor`] implementation that provides an ergonomic way
/// to interact with [`Room`].
// TODO: close connections on signal (gracefull shutdown)
impl Actor for Room {
    type Context = Context<Self>;
}

impl Handler<Authorize> for Room {
    type Result = Result<(), AuthorizationError>;

    /// Responses with `Ok` if `RpcConnection` is authorized, otherwise `Err`s.
    fn handle(
        &mut self,
        msg: Authorize,
        _ctx: &mut Self::Context,
    ) -> Self::Result {
        self.participants
            .get_member_by_id_and_credentials(&msg.member_id, &msg.credentials)
            .map(|_| ())
    }
}

/// Signal of start signaling between specified [`Peer`]'s.
#[derive(Debug, Message)]
#[rtype(result = "Result<(), ()>")]
pub struct ConnectPeers(PeerId, PeerId);

impl Handler<ConnectPeers> for Room {
    type Result = ActFuture<(), ()>;

    /// Check state of interconnected [`Peer`]s and sends [`Event`] about
    /// [`Peer`] created to remote [`Participant`].
    fn handle(
        &mut self,
        msg: ConnectPeers,
        ctx: &mut Self::Context,
    ) -> Self::Result {
        match self.send_peer_created(msg.0, msg.1) {
            Ok(res) => {
                Box::new(res.map_err(|err, _, ctx: &mut Context<Self>| {
                    error!(
                        "Failed handle command, because {}. Room will be \
                         stopped.",
                        err
                    );
                    ctx.notify(CloseRoom {})
                }))
            }
            Err(err) => {
                error!(
                    "Failed handle command, because {}. Room will be stopped.",
                    err
                );
                ctx.notify(CloseRoom {});
                Box::new(wrap_future(future::ok(())))
            }
        }
    }
}

/// Signal of removing [`Participant`]'s [`Peer`]s.
#[derive(Debug, Message)]
#[rtype(result = "Result<(), ()>")]
pub struct PeersRemoved {
    pub peers_id: Vec<PeerId>,
    pub member_id: MemberId,
}

impl Handler<PeersRemoved> for Room {
    type Result = ActFuture<(), ()>;

    /// Send [`Event::PeersRemoved`] to remote [`Participant`].
    ///
    /// Delete all removed [`PeerId`]s from all [`Participant`]'s
    /// endpoints.
    #[allow(clippy::single_match_else)]
    fn handle(
        &mut self,
        msg: PeersRemoved,
        ctx: &mut Self::Context,
    ) -> Self::Result {
        info!(
            "Peers {:?} removed for member '{}'.",
            msg.peers_id, msg.member_id
        );
        if let Some(participant) =
            self.participants.get_member_by_id(&msg.member_id)
        {
            participant.peers_removed(&msg.peers_id);
        } else {
            error!(
                "Participant with id {} for which received \
                 Event::PeersRemoved not found. Closing room.",
                msg.member_id
            );
            ctx.notify(CloseRoom {});
            return Box::new(wrap_future(future::err(())));
        }

        Box::new(
            self.send_peers_removed(msg.member_id, msg.peers_id)
                .map_err(|err, _, ctx: &mut Context<Self>| match err {
                    RoomError::ConnectionNotExists(_) => (),
                    _ => {
                        error!(
                            "Failed PeersEvent command, because {}. Room will \
                             be stopped.",
                            err
                        );
                        ctx.notify(CloseRoom {})
                    }
                }),
        )
    }
}

impl Handler<CommandMessage> for Room {
    type Result = ActFuture<(), ()>;

    /// Receives [`Command`] from Web client and passes it to corresponding
    /// handlers. Will emit [`CloseRoom`] on any error.
    fn handle(
        &mut self,
        msg: CommandMessage,
        ctx: &mut Self::Context,
    ) -> Self::Result {
        let result = match msg.into() {
            Command::MakeSdpOffer { peer_id, sdp_offer } => {
                self.handle_make_sdp_offer(peer_id, sdp_offer)
            }
            Command::MakeSdpAnswer {
                peer_id,
                sdp_answer,
            } => self.handle_make_sdp_answer(peer_id, sdp_answer),
            Command::SetIceCandidate { peer_id, candidate } => {
                self.handle_set_ice_candidate(peer_id, candidate)
            }
        };

        match result {
            Ok(res) => {
                Box::new(res.map_err(|err, _, ctx: &mut Context<Self>| {
                    error!(
                        "Failed handle command, because {}. Room will be \
                         stopped.",
                        err
                    );
                    ctx.notify(CloseRoom {})
                }))
            }
            Err(err) => {
                error!(
                    "Failed handle command, because {}. Room will be stopped.",
                    err
                );
                ctx.notify(CloseRoom {});
                Box::new(wrap_future(future::ok(())))
            }
        }
    }
}

impl Handler<RpcConnectionEstablished> for Room {
    type Result = ActFuture<(), ()>;

    /// Saves new [`RpcConnection`] in [`ParticipantService`], initiates media
    /// establishment between members.
    /// Create and interconnect all available [`Participant`]'s [`Peer`]s.
    fn handle(
        &mut self,
        msg: RpcConnectionEstablished,
        ctx: &mut Self::Context,
    ) -> Self::Result {
        let member_id = msg.member_id;
        info!("RpcConnectionEstablished for member {}", msg.member_id);

<<<<<<< HEAD
        // save new connection
        self.participants.connection_established(
            ctx,
            &msg.member_id,
            msg.connection,
        );

        self.create_peers_with_available_members(&msg.member_id, ctx);

        Box::new(wrap_future(future::ok(())))
=======
        let fut =
            self.participants
                .connection_established(ctx, msg.member_id, msg.connection)
                .map_err(|err, _, _| {
                    error!("RpcConnectionEstablished error {:?}", err)
                })
                .map(move |_, room, ctx| {
                    room.peers
                        .get_peers_by_member_id(member_id)
                        .into_iter()
                        .for_each(|peer| {
                            if let PeerStateMachine::New(peer) = peer {
                                if room.participants.member_has_connection(
                                    peer.partner_member_id(),
                                ) {
                                    ctx.notify(ConnectPeers(
                                        peer.id(),
                                        peer.partner_peer_id(),
                                    ));
                                }
                            }
                        });
                });
        Box::new(fut)
>>>>>>> beda4257
    }
}

/// Signal of close [`Room`].
#[allow(clippy::module_name_repetitions)]
#[derive(Debug, Message)]
#[rtype(result = "()")]
pub struct CloseRoom {}

impl Handler<CloseRoom> for Room {
    type Result = ();

    /// Sends to remote [`Participant`] the [`Event`] about [`Peer`] removed.
    /// Closes all active [`RpcConnection`]s.
    fn handle(
        &mut self,
        _msg: CloseRoom,
        ctx: &mut Self::Context,
    ) -> Self::Result {
        info!("Closing Room [id = {:?}]", self.id);
        let drop_fut = self.participants.drop_connections(ctx);
        ctx.wait(wrap_future(drop_fut));
    }
}

impl Handler<RpcConnectionClosed> for Room {
    type Result = ();

    /// Passes message to [`ParticipantService`] to cleanup stored connections.
    /// Remove all related for disconnected [`Participant`] [`Peer`]s.
    fn handle(&mut self, msg: RpcConnectionClosed, ctx: &mut Self::Context) {
        info!(
            "RpcConnectionClosed for member {}, reason {:?}",
            msg.member_id, msg.reason
        );

        if let ClosedReason::Closed = msg.reason {
            self.peers.connection_closed(&msg.member_id, ctx);
        }

        self.participants
            .connection_closed(ctx, msg.member_id, &msg.reason);
    }
<<<<<<< HEAD
=======
}

#[cfg(test)]
mod test {
    use std::sync::{atomic::AtomicUsize, Arc, Mutex};

    use actix::{Addr, Arbiter, System};

    use medea_client_api_proto::{
        AudioSettings, Direction, IceServer, MediaType, Track, VideoSettings,
    };

    use crate::{
        api::client::rpc_connection::test::TestConnection, media::create_peers,
        turn::new_turn_auth_service_mock,
    };

    use super::*;

    fn start_room() -> Addr<Room> {
        let members = hashmap! {
            1 => Member{
                id: 1,
                credentials: "caller_credentials".to_owned(),
                ice_user: None
            },
            2 => Member{
                id: 2,
                credentials: "responder_credentials".to_owned(),
                ice_user: None
            },
        };
        Arbiter::start(move |_| {
            Room::new(
                1,
                members,
                create_peers(1, 2),
                Duration::from_secs(10),
                new_turn_auth_service_mock(),
            )
        })
    }

    #[test]
    fn start_signaling() {
        let stopped = Arc::new(AtomicUsize::new(0));
        let caller_events = Arc::new(Mutex::new(vec![]));
        let caller_events_clone = Arc::clone(&caller_events);
        let responder_events = Arc::new(Mutex::new(vec![]));
        let responder_events_clone = Arc::clone(&responder_events);

        System::run(move || {
            let room = start_room();
            let room_clone = room.clone();
            let stopped_clone = stopped.clone();
            Arbiter::start(move |_| TestConnection {
                events: caller_events_clone,
                member_id: 1,
                room: room_clone,
                stopped: stopped_clone,
            });
            Arbiter::start(move |_| TestConnection {
                events: responder_events_clone,
                member_id: 2,
                room,
                stopped,
            });
        });

        let caller_events = caller_events.lock().unwrap();
        let responder_events = responder_events.lock().unwrap();
        assert_eq!(
            caller_events.to_vec(),
            vec![
                serde_json::to_string(&Event::PeerCreated {
                    peer_id: 1,
                    sdp_offer: None,
                    tracks: vec![
                        Track {
                            id: 1,
                            direction: Direction::Send { receivers: vec![2] },
                            media_type: MediaType::Audio(AudioSettings {}),
                        },
                        Track {
                            id: 2,
                            direction: Direction::Send { receivers: vec![2] },
                            media_type: MediaType::Video(VideoSettings {}),
                        },
                    ],
                    ice_servers: vec![
                        IceServer {
                            urls: vec!["stun:5.5.5.5:1234".to_string()],
                            username: None,
                            credential: None,
                        },
                        IceServer {
                            urls: vec![
                                "turn:5.5.5.5:1234".to_string(),
                                "turn:5.5.5.5:1234?transport=tcp".to_string()
                            ],
                            username: Some("username".to_string()),
                            credential: Some("password".to_string()),
                        },
                    ],
                })
                .unwrap(),
                serde_json::to_string(&Event::SdpAnswerMade {
                    peer_id: 1,
                    sdp_answer: "responder_answer".into(),
                })
                .unwrap(),
                serde_json::to_string(&Event::IceCandidateDiscovered {
                    peer_id: 1,
                    candidate: IceCandidate {
                        candidate: "ice_candidate".to_owned(),
                        sdp_m_line_index: None,
                        sdp_mid: None
                    },
                })
                .unwrap(),
            ]
        );

        assert_eq!(
            responder_events.to_vec(),
            vec![
                serde_json::to_string(&Event::PeerCreated {
                    peer_id: 2,
                    sdp_offer: Some("caller_offer".into()),
                    tracks: vec![
                        Track {
                            id: 1,
                            direction: Direction::Recv { sender: 1 },
                            media_type: MediaType::Audio(AudioSettings {}),
                        },
                        Track {
                            id: 2,
                            direction: Direction::Recv { sender: 1 },
                            media_type: MediaType::Video(VideoSettings {}),
                        },
                    ],
                    ice_servers: vec![
                        IceServer {
                            urls: vec!["stun:5.5.5.5:1234".to_string()],
                            username: None,
                            credential: None,
                        },
                        IceServer {
                            urls: vec![
                                "turn:5.5.5.5:1234".to_string(),
                                "turn:5.5.5.5:1234?transport=tcp".to_string()
                            ],
                            username: Some("username".to_string()),
                            credential: Some("password".to_string()),
                        },
                    ],
                })
                .unwrap(),
                serde_json::to_string(&Event::IceCandidateDiscovered {
                    peer_id: 2,
                    candidate: IceCandidate {
                        candidate: "ice_candidate".to_owned(),
                        sdp_m_line_index: None,
                        sdp_mid: None
                    },
                })
                .unwrap(),
            ]
        );
    }
>>>>>>> beda4257
}<|MERGE_RESOLUTION|>--- conflicted
+++ resolved
@@ -1,7 +1,5 @@
 //! Room definitions and implementations. Room is responsible for media
 //! connection establishment between concrete [`Participant`]s.
-
-use std::time::Duration;
 
 use std::time::Duration;
 
@@ -13,11 +11,8 @@
 use futures::future;
 use hashbrown::HashMap;
 
-<<<<<<< HEAD
-=======
 use medea_client_api_proto::{Command, Event, IceCandidate};
 
->>>>>>> beda4257
 use crate::{
     api::{
         client::rpc_connection::{
@@ -31,16 +26,12 @@
         New, Peer, PeerId, PeerStateError, PeerStateMachine,
         WaitLocalHaveRemote, WaitLocalSdp, WaitRemoteSdp,
     },
-<<<<<<< HEAD
     signalling::{
         control::participant::{Participant, ParticipantsLoadError},
         participants::ParticipantService,
         peers::PeerRepository,
     },
-=======
-    signalling::{participants::ParticipantService, peers::PeerRepository},
     turn::TurnAuthService,
->>>>>>> beda4257
 };
 
 /// Ergonomic type alias for using [`ActorFuture`] for [`Room`].
@@ -97,13 +88,8 @@
 pub struct Room {
     id: RoomId,
 
-<<<<<<< HEAD
     /// [`RpcConnection`]s of [`Participant`]s in this [`Room`].
-    participants: ParticipantService,
-=======
-    /// [`RpcConnection`]s of [`Member`]s in this [`Room`].
     pub participants: ParticipantService,
->>>>>>> beda4257
 
     /// [`Peer`]s of [`Participant`]s in this [`Room`].
     peers: PeerRepository,
@@ -117,7 +103,7 @@
     pub fn new(
         room_spec: &RoomSpec,
         reconnect_timeout: Duration,
-<<<<<<< HEAD
+        turn: Box<dyn TurnAuthService>,
     ) -> Result<Self, RoomError> {
         Ok(Self {
             id: room_spec.id().clone(),
@@ -125,6 +111,7 @@
             participants: ParticipantService::new(
                 room_spec,
                 reconnect_timeout,
+                turn,
             )?,
         })
     }
@@ -132,20 +119,6 @@
     /// Returns [`RoomId`] of this [`Room`].
     pub fn get_id(&self) -> RoomId {
         self.id.clone()
-=======
-        turn: Box<dyn TurnAuthService>,
-    ) -> Self {
-        Self {
-            id,
-            peers: PeerRepository::from(peers),
-            participants: ParticipantService::new(
-                id,
-                members,
-                turn,
-                reconnect_timeout,
-            ),
-        }
->>>>>>> beda4257
     }
 
     /// Sends [`Event::PeerCreated`] to one of specified [`Peer`]s based on
@@ -167,33 +140,31 @@
         } else if peer2.is_sender() {
             (peer2, peer1)
         } else {
-            self.peers.add_peer(peer1);
-            self.peers.add_peer(peer2);
+            self.peers.add_peer(peer1.id(), peer1);
+            self.peers.add_peer(peer2.id(), peer2);
             return Err(RoomError::BadRoomSpec(format!(
                 "Error while trying to connect Peer [id = {}] and Peer [id = \
                  {}] cause neither of peers are senders",
                 peer1_id, peer2_id
             )));
         };
-        self.peers.add_peer(receiver);
+        self.peers.add_peer(receiver.id(), receiver);
 
         let sender = sender.start();
         let member_id = sender.member_id();
         let ice_servers = self
             .participants
-            .get_member(member_id)
-            .ok_or_else(|| RoomError::MemberNotFound(member_id))?
-            .ice_user
-            .as_ref()
-            .ok_or_else(|| RoomError::NoTurnCredentials(member_id))?
-            .servers_list();
+            .get_member(member_id.clone())
+            .ok_or_else(|| RoomError::MemberNotFound(member_id.clone()))?
+            .servers_list()
+            .ok_or_else(|| RoomError::NoTurnCredentials(member_id.clone()))?;
         let peer_created = Event::PeerCreated {
             peer_id: sender.id(),
             sdp_offer: None,
             tracks: sender.tracks(),
             ice_servers,
         };
-        self.peers.add_peer(sender);
+        self.peers.add_peer(sender.id(), sender);
         Ok(Box::new(wrap_future(
             self.participants
                 .send_event_to_member(member_id, peer_created),
@@ -232,12 +203,10 @@
         let to_member_id = to_peer.member_id();
         let ice_servers = self
             .participants
-            .get_member(to_member_id)
-            .ok_or_else(|| RoomError::MemberNotFound(to_member_id))?
-            .ice_user
-            .as_ref()
-            .ok_or_else(|| RoomError::NoTurnCredentials(to_member_id))?
-            .servers_list();
+            .get_member(to_member_id.clone())
+            .ok_or_else(|| RoomError::MemberNotFound(to_member_id.clone()))?
+            .servers_list()
+            .ok_or_else(|| RoomError::NoTurnCredentials(to_member_id.clone()))?;
 
         let event = Event::PeerCreated {
             peer_id: to_peer_id,
@@ -246,8 +215,8 @@
             ice_servers,
         };
 
-        self.peers.add_peer(from_peer);
-        self.peers.add_peer(to_peer);
+        self.peers.add_peer(from_peer_id, from_peer);
+        self.peers.add_peer(to_peer_id, to_peer);
 
         Ok(Box::new(wrap_future(
             self.participants.send_event_to_member(to_member_id, event),
@@ -278,8 +247,8 @@
             sdp_answer,
         };
 
-        self.peers.add_peer(from_peer);
-        self.peers.add_peer(to_peer);
+        self.peers.add_peer(from_peer_id, from_peer);
+        self.peers.add_peer(to_peer_id, to_peer);
 
         Ok(Box::new(wrap_future(
             self.participants.send_event_to_member(to_member_id, event),
@@ -621,46 +590,18 @@
         msg: RpcConnectionEstablished,
         ctx: &mut Self::Context,
     ) -> Self::Result {
-        let member_id = msg.member_id;
         info!("RpcConnectionEstablished for member {}", msg.member_id);
 
-<<<<<<< HEAD
         // save new connection
         self.participants.connection_established(
             ctx,
-            &msg.member_id,
+            msg.member_id.clone(),
             msg.connection,
         );
 
         self.create_peers_with_available_members(&msg.member_id, ctx);
 
         Box::new(wrap_future(future::ok(())))
-=======
-        let fut =
-            self.participants
-                .connection_established(ctx, msg.member_id, msg.connection)
-                .map_err(|err, _, _| {
-                    error!("RpcConnectionEstablished error {:?}", err)
-                })
-                .map(move |_, room, ctx| {
-                    room.peers
-                        .get_peers_by_member_id(member_id)
-                        .into_iter()
-                        .for_each(|peer| {
-                            if let PeerStateMachine::New(peer) = peer {
-                                if room.participants.member_has_connection(
-                                    peer.partner_member_id(),
-                                ) {
-                                    ctx.notify(ConnectPeers(
-                                        peer.id(),
-                                        peer.partner_peer_id(),
-                                    ));
-                                }
-                            }
-                        });
-                });
-        Box::new(fut)
->>>>>>> beda4257
     }
 }
 
@@ -704,177 +645,4 @@
         self.participants
             .connection_closed(ctx, msg.member_id, &msg.reason);
     }
-<<<<<<< HEAD
-=======
-}
-
-#[cfg(test)]
-mod test {
-    use std::sync::{atomic::AtomicUsize, Arc, Mutex};
-
-    use actix::{Addr, Arbiter, System};
-
-    use medea_client_api_proto::{
-        AudioSettings, Direction, IceServer, MediaType, Track, VideoSettings,
-    };
-
-    use crate::{
-        api::client::rpc_connection::test::TestConnection, media::create_peers,
-        turn::new_turn_auth_service_mock,
-    };
-
-    use super::*;
-
-    fn start_room() -> Addr<Room> {
-        let members = hashmap! {
-            1 => Member{
-                id: 1,
-                credentials: "caller_credentials".to_owned(),
-                ice_user: None
-            },
-            2 => Member{
-                id: 2,
-                credentials: "responder_credentials".to_owned(),
-                ice_user: None
-            },
-        };
-        Arbiter::start(move |_| {
-            Room::new(
-                1,
-                members,
-                create_peers(1, 2),
-                Duration::from_secs(10),
-                new_turn_auth_service_mock(),
-            )
-        })
-    }
-
-    #[test]
-    fn start_signaling() {
-        let stopped = Arc::new(AtomicUsize::new(0));
-        let caller_events = Arc::new(Mutex::new(vec![]));
-        let caller_events_clone = Arc::clone(&caller_events);
-        let responder_events = Arc::new(Mutex::new(vec![]));
-        let responder_events_clone = Arc::clone(&responder_events);
-
-        System::run(move || {
-            let room = start_room();
-            let room_clone = room.clone();
-            let stopped_clone = stopped.clone();
-            Arbiter::start(move |_| TestConnection {
-                events: caller_events_clone,
-                member_id: 1,
-                room: room_clone,
-                stopped: stopped_clone,
-            });
-            Arbiter::start(move |_| TestConnection {
-                events: responder_events_clone,
-                member_id: 2,
-                room,
-                stopped,
-            });
-        });
-
-        let caller_events = caller_events.lock().unwrap();
-        let responder_events = responder_events.lock().unwrap();
-        assert_eq!(
-            caller_events.to_vec(),
-            vec![
-                serde_json::to_string(&Event::PeerCreated {
-                    peer_id: 1,
-                    sdp_offer: None,
-                    tracks: vec![
-                        Track {
-                            id: 1,
-                            direction: Direction::Send { receivers: vec![2] },
-                            media_type: MediaType::Audio(AudioSettings {}),
-                        },
-                        Track {
-                            id: 2,
-                            direction: Direction::Send { receivers: vec![2] },
-                            media_type: MediaType::Video(VideoSettings {}),
-                        },
-                    ],
-                    ice_servers: vec![
-                        IceServer {
-                            urls: vec!["stun:5.5.5.5:1234".to_string()],
-                            username: None,
-                            credential: None,
-                        },
-                        IceServer {
-                            urls: vec![
-                                "turn:5.5.5.5:1234".to_string(),
-                                "turn:5.5.5.5:1234?transport=tcp".to_string()
-                            ],
-                            username: Some("username".to_string()),
-                            credential: Some("password".to_string()),
-                        },
-                    ],
-                })
-                .unwrap(),
-                serde_json::to_string(&Event::SdpAnswerMade {
-                    peer_id: 1,
-                    sdp_answer: "responder_answer".into(),
-                })
-                .unwrap(),
-                serde_json::to_string(&Event::IceCandidateDiscovered {
-                    peer_id: 1,
-                    candidate: IceCandidate {
-                        candidate: "ice_candidate".to_owned(),
-                        sdp_m_line_index: None,
-                        sdp_mid: None
-                    },
-                })
-                .unwrap(),
-            ]
-        );
-
-        assert_eq!(
-            responder_events.to_vec(),
-            vec![
-                serde_json::to_string(&Event::PeerCreated {
-                    peer_id: 2,
-                    sdp_offer: Some("caller_offer".into()),
-                    tracks: vec![
-                        Track {
-                            id: 1,
-                            direction: Direction::Recv { sender: 1 },
-                            media_type: MediaType::Audio(AudioSettings {}),
-                        },
-                        Track {
-                            id: 2,
-                            direction: Direction::Recv { sender: 1 },
-                            media_type: MediaType::Video(VideoSettings {}),
-                        },
-                    ],
-                    ice_servers: vec![
-                        IceServer {
-                            urls: vec!["stun:5.5.5.5:1234".to_string()],
-                            username: None,
-                            credential: None,
-                        },
-                        IceServer {
-                            urls: vec![
-                                "turn:5.5.5.5:1234".to_string(),
-                                "turn:5.5.5.5:1234?transport=tcp".to_string()
-                            ],
-                            username: Some("username".to_string()),
-                            credential: Some("password".to_string()),
-                        },
-                    ],
-                })
-                .unwrap(),
-                serde_json::to_string(&Event::IceCandidateDiscovered {
-                    peer_id: 2,
-                    candidate: IceCandidate {
-                        candidate: "ice_candidate".to_owned(),
-                        sdp_m_line_index: None,
-                        sdp_mid: None
-                    },
-                })
-                .unwrap(),
-            ]
-        );
-    }
->>>>>>> beda4257
 }