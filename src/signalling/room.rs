//! Room definitions and implementations. Room is responsible for media
//! connection establishment between concrete [`Member`]s.

use std::{
    collections::HashMap as StdHashMap, rc::Rc, sync::Arc, time::Duration,
};

use actix::{
    fut::wrap_future, Actor, ActorFuture, AsyncContext, Context, Handler,
    Message, ResponseActFuture, WrapFuture as _,
};
use failure::Fail;
use futures::future;
use hashbrown::HashMap;
use medea_client_api_proto::{Command, Event, IceCandidate};

use crate::{
    api::{
        client::rpc_connection::{
            AuthorizationError, Authorize, ClosedReason, CommandMessage,
            RpcConnectionClosed, RpcConnectionEstablished,
        },
        control::{MemberId, RoomId, RoomSpec, TryFromElementError},
    },
    log::prelude::*,
    media::{
        New, Peer, PeerError, PeerId, PeerStateMachine, WaitLocalHaveRemote,
        WaitLocalSdp, WaitRemoteSdp,
    },
<<<<<<< HEAD
    signalling::{
        elements::{
            endpoints::webrtc::{WebRtcPlayEndpoint, WebRtcPublishEndpoint},
            Member, MembersLoadError,
        },
        participants::ParticipantService,
        peers::PeerRepository,
    },
    turn::BoxedTurnAuthService,
=======
    shutdown::ShutdownGracefully,
    signalling::{participants::ParticipantService, peers::PeerRepository},
    turn::TurnAuthService,
>>>>>>> c02e701c
};

/// Ergonomic type alias for using [`ActorFuture`] for [`Room`].
pub type ActFuture<I, E> =
    Box<dyn ActorFuture<Actor = Room, Item = I, Error = E>>;

<<<<<<< HEAD
=======
#[derive(Debug, Fail)]
>>>>>>> c02e701c
#[allow(clippy::module_name_repetitions)]
#[derive(Debug, Fail)]
pub enum RoomError {
    #[fail(display = "Couldn't find Peer with [id = {}]", _0)]
    PeerNotFound(PeerId),
    #[fail(display = "Couldn't find Member with [id = {}]", _0)]
    MemberNotFound(MemberId),
    #[fail(display = "Member [id = {}] does not have Turn credentials", _0)]
    NoTurnCredentials(MemberId),
    #[fail(display = "Couldn't find RpcConnection with Member [id = {}]", _0)]
    ConnectionNotExists(MemberId),
    #[fail(display = "Unable to send event to Member [id = {}]", _0)]
    UnableToSendEvent(MemberId),
    #[fail(display = "PeerError: {}", _0)]
    PeerError(PeerError),
    #[fail(display = "Generic room error {}", _0)]
    BadRoomSpec(String),
    #[fail(display = "Turn service error: {}", _0)]
    TurnServiceError(String),
    #[fail(display = "Client error:{}", _0)]
    ClientError(String),
}

impl From<PeerError> for RoomError {
    fn from(err: PeerError) -> Self {
        RoomError::PeerError(err)
    }
}

<<<<<<< HEAD
impl From<TryFromElementError> for RoomError {
    fn from(err: TryFromElementError) -> Self {
        RoomError::BadRoomSpec(format!(
            "Element located in wrong place. {}",
            err
        ))
    }
}

impl From<MembersLoadError> for RoomError {
    fn from(err: MembersLoadError) -> Self {
        RoomError::BadRoomSpec(format!(
            "Error while loading room spec. {}",
            err
        ))
    }
=======
/// Possible states of [`Room`].
#[derive(Debug)]
enum State {
    /// [`Room`] has been started and is operating at the moment.
    Started,
    /// [`Room`] is stopping at the moment.
    Stopping,
    /// [`Room`] is stopped and can be removed.
    Stopped,
>>>>>>> c02e701c
}

/// Media server room with its [`Member`]s.
#[derive(Debug)]
pub struct Room {
    id: RoomId,

    /// [`RpcConnection`]s of [`Member`]s in this [`Room`].
    pub members: ParticipantService,

    /// [`Peer`]s of [`Member`]s in this [`Room`].
    peers: PeerRepository,

    /// Current state of this [`Room`].
    state: State,
}

impl Room {
    /// Create new instance of [`Room`].
    ///
    /// Returns [`RoomError::BadRoomSpec`] when error while [`Element`]
    /// transformation happens.
    pub fn new(
        room_spec: &RoomSpec,
        reconnect_timeout: Duration,
        turn: Arc<BoxedTurnAuthService>,
    ) -> Result<Self, RoomError> {
        Ok(Self {
            id: room_spec.id().clone(),
            peers: PeerRepository::from(HashMap::new()),
            members: ParticipantService::new(
                room_spec,
                reconnect_timeout,
<<<<<<< HEAD
                turn,
            )?,
        })
    }

    /// Returns [`RoomId`] of this [`Room`].
    pub fn get_id(&self) -> RoomId {
        self.id.clone()
=======
            ),
            state: State::Started,
        }
>>>>>>> c02e701c
    }

    /// Sends [`Event::PeerCreated`] to one of specified [`Peer`]s based on
    /// which of them has any outbound tracks. That [`Peer`] state will be
    /// changed to [`WaitLocalSdp`] state. Both provided peers must be in
    /// [`New`] state. At least one of provided peers must have outbound
    /// tracks.
    fn send_peer_created(
        &mut self,
        peer1_id: PeerId,
        peer2_id: PeerId,
    ) -> Result<ActFuture<(), RoomError>, RoomError> {
        let peer1: Peer<New> = self.peers.take_inner_peer(peer1_id)?;
        let peer2: Peer<New> = self.peers.take_inner_peer(peer2_id)?;

        // decide which peer is sender
        let (sender, receiver) = if peer1.is_sender() {
            (peer1, peer2)
        } else if peer2.is_sender() {
            (peer2, peer1)
        } else {
            self.peers.add_peer(peer1);
            self.peers.add_peer(peer2);
            return Err(RoomError::BadRoomSpec(format!(
                "Error while trying to connect Peer [id = {}] and Peer [id = \
                 {}] cause neither of peers are senders",
                peer1_id, peer2_id
            )));
        };
        self.peers.add_peer(receiver);

        let sender = sender.start();
        let member_id = sender.member_id();
        let ice_servers = self
            .members
            .get_member_by_id(&member_id)
            .ok_or_else(|| RoomError::MemberNotFound(member_id.clone()))?
            .servers_list()
            .ok_or_else(|| RoomError::NoTurnCredentials(member_id.clone()))?;
        let peer_created = Event::PeerCreated {
            peer_id: sender.id(),
            sdp_offer: None,
            tracks: sender.tracks(),
            ice_servers,
        };
        self.peers.add_peer(sender);
        Ok(Box::new(wrap_future(
            self.members.send_event_to_member(member_id, peer_created),
        )))
    }

    /// Sends [`Event::PeersRemoved`] to [`Member`].
    fn send_peers_removed(
        &mut self,
        member_id: MemberId,
        peers: Vec<PeerId>,
    ) -> ActFuture<(), RoomError> {
        Box::new(wrap_future(self.members.send_event_to_member(
            member_id,
            Event::PeersRemoved { peer_ids: peers },
        )))
    }

    /// Sends [`Event::PeerCreated`] to provided [`Peer`] partner. Provided
    /// [`Peer`] state must be [`WaitLocalSdp`] and will be changed to
    /// [`WaitRemoteSdp`], partners [`Peer`] state must be [`New`] and will be
    /// changed to [`WaitLocalHaveRemote`].
    fn handle_make_sdp_offer(
        &mut self,
        from_peer_id: PeerId,
        sdp_offer: String,
        mids: StdHashMap<u64, String>,
    ) -> Result<ActFuture<(), RoomError>, RoomError> {
        let mut from_peer: Peer<WaitLocalSdp> =
            self.peers.take_inner_peer(from_peer_id)?;
        from_peer.set_mids(mids)?;

        let to_peer_id = from_peer.partner_peer_id();
        let to_peer: Peer<New> = self.peers.take_inner_peer(to_peer_id)?;

        let from_peer = from_peer.set_local_sdp(sdp_offer.clone());
        let to_peer = to_peer.set_remote_sdp(sdp_offer.clone());

        let to_member_id = to_peer.member_id();
        let ice_servers = self
            .members
            .get_member_by_id(&to_member_id)
            .ok_or_else(|| RoomError::MemberNotFound(to_member_id.clone()))?
            .servers_list()
            .ok_or_else(|| {
                RoomError::NoTurnCredentials(to_member_id.clone())
            })?;

        let event = Event::PeerCreated {
            peer_id: to_peer.id(),
            sdp_offer: Some(sdp_offer),
            tracks: to_peer.tracks(),
            ice_servers,
        };

        self.peers.add_peer(from_peer);
        self.peers.add_peer(to_peer);

        Ok(Box::new(wrap_future(
            self.members.send_event_to_member(to_member_id, event),
        )))
    }

    /// Sends [`Event::SdpAnswerMade`] to provided [`Peer`] partner. Provided
    /// [`Peer`] state must be [`WaitLocalHaveRemote`] and will be changed to
    /// [`Stable`], partners [`Peer`] state must be [`WaitRemoteSdp`] and will
    /// be changed to [`Stable`].
    fn handle_make_sdp_answer(
        &mut self,
        from_peer_id: PeerId,
        sdp_answer: String,
    ) -> Result<ActFuture<(), RoomError>, RoomError> {
        let from_peer: Peer<WaitLocalHaveRemote> =
            self.peers.take_inner_peer(from_peer_id)?;

        let to_peer_id = from_peer.partner_peer_id();
        let to_peer: Peer<WaitRemoteSdp> =
            self.peers.take_inner_peer(to_peer_id)?;

        let from_peer = from_peer.set_local_sdp(sdp_answer.clone());
        let to_peer = to_peer.set_remote_sdp(&sdp_answer);

        let to_member_id = to_peer.member_id();
        let event = Event::SdpAnswerMade {
            peer_id: to_peer_id,
            sdp_answer,
        };

        self.peers.add_peer(from_peer);
        self.peers.add_peer(to_peer);

        Ok(Box::new(wrap_future(
            self.members.send_event_to_member(to_member_id, event),
        )))
    }

    /// Sends [`Event::IceCandidateDiscovered`] to provided [`Peer`] partner.
    /// Both [`Peer`]s may have any state except [`New`].
    fn handle_set_ice_candidate(
        &mut self,
        from_peer_id: PeerId,
        candidate: IceCandidate,
    ) -> Result<ActFuture<(), RoomError>, RoomError> {
        let from_peer = self.peers.get_peer(from_peer_id)?;
        if let PeerStateMachine::New(_) = from_peer {
            return Err(PeerError::WrongState(
                from_peer_id,
                "Not New",
                format!("{}", from_peer),
            )
            .into());
        }

        let to_peer_id = from_peer.partner_peer_id();
        let to_peer = self.peers.get_peer(to_peer_id)?;
        if let PeerStateMachine::New(_) = to_peer {
            return Err(PeerError::WrongState(
                to_peer_id,
                "Not New",
                format!("{}", to_peer),
            )
            .into());
        }

        let to_member_id = to_peer.member_id();
        let event = Event::IceCandidateDiscovered {
            peer_id: to_peer_id,
            candidate,
        };

        Ok(Box::new(wrap_future(
            self.members.send_event_to_member(to_member_id, event),
        )))
    }

<<<<<<< HEAD
    /// Create [`Peer`] for endpoints if [`Peer`] between endpoint's members
    /// not exist.
    ///
    /// Add `send` track to source member's [`Peer`] and `recv` to
    /// sink member's [`Peer`].
    ///
    /// Returns [`PeerId`]s of newly created [`Peer`] if some created.
    ///
    /// __This will panic if provide endpoints with already interconnected
    /// [`Peer`]s!__
    fn connect_endpoints(
        &mut self,
        src: &Rc<WebRtcPublishEndpoint>,
        sink: &Rc<WebRtcPlayEndpoint>,
    ) -> Option<(PeerId, PeerId)> {
        let src_owner = src.owner();
        let sink_owner = sink.owner();

        if let Some((src_peer_id, sink_peer_id)) = self
            .peers
            .get_peer_by_members_ids(&src_owner.id(), &sink_owner.id())
        {
            // TODO: when dynamic patching of [`Room`] will be done then we need
            //       rewrite this code to updating [`Peer`]s in not
            //       [`Peer<New>`] state.
            let mut src_peer: Peer<New> =
                self.peers.take_inner_peer(src_peer_id).unwrap();
            let mut sink_peer: Peer<New> =
                self.peers.take_inner_peer(sink_peer_id).unwrap();

            src_peer
                .add_publisher(&mut sink_peer, self.peers.get_tracks_counter());

            src.add_peer_id(src_peer_id);
            sink.set_peer_id(sink_peer_id);

            self.peers.add_peer(src_peer);
            self.peers.add_peer(sink_peer);
        } else {
            let (mut src_peer, mut sink_peer) =
                self.peers.create_peers(&src_owner, &sink_owner);

            src_peer
                .add_publisher(&mut sink_peer, self.peers.get_tracks_counter());

            src.add_peer_id(src_peer.id());
            sink.set_peer_id(sink_peer.id());

            let src_peer_id = src_peer.id();
            let sink_peer_id = sink_peer.id();

            self.peers.add_peer(src_peer);
            self.peers.add_peer(sink_peer);

            return Some((src_peer_id, sink_peer_id));
        };

        None
    }

    /// Create and interconnect all [`Peer`]s between connected [`Member`]
    /// and all available at this moment [`Member`].
    ///
    /// Availability is determines by checking [`RpcConnection`] of all
    /// [`Member`]s from [`WebRtcPlayEndpoint`]s and from receivers of
    /// connected [`Member`].
    fn init_member_connections(
        &mut self,
        member: &Member,
        ctx: &mut <Self as Actor>::Context,
    ) {
        let mut created_peers: Vec<(PeerId, PeerId)> = Vec::new();

        // Create all connected publish endpoints.
        for (_, publisher) in member.srcs() {
            for receiver in publisher.sinks() {
                let receiver_owner = receiver.owner();

                if receiver.peer_id().is_none()
                    && self.members.member_has_connection(&receiver_owner.id())
                {
                    if let Some(p) =
                        self.connect_endpoints(&publisher, &receiver)
                    {
                        created_peers.push(p)
                    }
                }
            }
        }

        // Create all connected play's receivers peers.
        for (_, receiver) in member.sinks() {
            let publisher = receiver.src();

            if receiver.peer_id().is_none()
                && self.members.member_has_connection(&publisher.owner().id())
            {
                if let Some(p) = self.connect_endpoints(&publisher, &receiver) {
                    created_peers.push(p);
                }
            }
        }

        for (first_peer_id, second_peer_id) in created_peers {
            self.connect_peers(ctx, first_peer_id, second_peer_id);
        }
    }

    /// Check state of interconnected [`Peer`]s and sends [`Event`] about
    /// [`Peer`] created to remote [`Member`].
    fn connect_peers(
        &mut self,
        ctx: &mut Context<Self>,
        first_peer: PeerId,
        second_peer: PeerId,
    ) {
        let fut: ActFuture<(), ()> = match self
            .send_peer_created(first_peer, second_peer)
        {
            Ok(res) => {
                Box::new(res.map_err(|err, _, ctx: &mut Context<Self>| {
                    error!(
                        "Failed handle command, because {}. Room will be \
                         stopped.",
                        err
                    );
                    ctx.notify(CloseRoom {})
                }))
            }
            Err(err) => {
                error!(
                    "Failed handle command, because {}. Room will be stopped.",
                    err
                );
                ctx.notify(CloseRoom {});
                Box::new(wrap_future(future::ok(())))
            }
        };
        ctx.spawn(fut);
=======
    /// Closes [`Room`] gracefully, by dropping all the connections and moving
    /// into [`State::Stopped`].
    fn close_gracefully(
        &mut self,
        ctx: &mut Context<Self>,
    ) -> ResponseActFuture<Self, (), ()> {
        info!("Closing Room [id = {:?}]", self.id);
        self.state = State::Stopping;

        let room_id = self.id;
        Box::new(
            self.participants
                .drop_connections(ctx)
                .into_actor(self)
                .map(move |_, room: &mut Self, _| {
                    room.state = State::Stopped;
                })
                .map_err(move |_, _, _| {
                    error!("Error closing room {:?}", room_id);
                }),
        )
>>>>>>> c02e701c
    }
}

/// [`Actor`] implementation that provides an ergonomic way
/// to interact with [`Room`].
<<<<<<< HEAD
// TODO: close connections on signal (graceful shutdown)
=======
>>>>>>> c02e701c
impl Actor for Room {
    type Context = Context<Self>;
}

impl Handler<Authorize> for Room {
    type Result = Result<(), AuthorizationError>;

    /// Responses with `Ok` if `RpcConnection` is authorized, otherwise `Err`s.
    fn handle(
        &mut self,
        msg: Authorize,
        _ctx: &mut Self::Context,
    ) -> Self::Result {
        self.members
            .get_member_by_id_and_credentials(&msg.member_id, &msg.credentials)
            .map(|_| ())
    }
}

/// Signal of removing [`Member`]'s [`Peer`]s.
#[derive(Debug, Message)]
#[rtype(result = "Result<(), ()>")]
pub struct PeersRemoved {
    pub peers_id: Vec<PeerId>,
    pub member_id: MemberId,
}

impl Handler<PeersRemoved> for Room {
    type Result = ActFuture<(), ()>;

    /// Send [`Event::PeersRemoved`] to remote [`Member`].
    ///
    /// Delete all removed [`PeerId`]s from all [`Member`]'s
    /// endpoints.
    #[allow(clippy::single_match_else)]
    fn handle(
        &mut self,
        msg: PeersRemoved,
        ctx: &mut Self::Context,
    ) -> Self::Result {
<<<<<<< HEAD
        info!(
            "Peers {:?} removed for member '{}'.",
            msg.peers_id, msg.member_id
        );
        if let Some(member) = self.members.get_member_by_id(&msg.member_id) {
            member.peers_removed(&msg.peers_id);
        } else {
            error!(
                "Participant with id {} for which received \
                 Event::PeersRemoved not found. Closing room.",
                msg.member_id
            );
            ctx.notify(CloseRoom {});
            return Box::new(wrap_future(future::err(())));
=======
        match self.send_peer_created(msg.0, msg.1) {
            Ok(res) => {
                Box::new(res.then(|res, room, ctx| -> ActFuture<(), ()> {
                    if res.is_ok() {
                        return Box::new(future::ok(()).into_actor(room));
                    }
                    error!(
                        "Failed handle command, because {}. Room will be \
                         stopped.",
                        res.unwrap_err(),
                    );
                    room.close_gracefully(ctx)
                }))
            }
            Err(err) => {
                error!(
                    "Failed handle command, because {}. Room will be stopped.",
                    err
                );
                self.close_gracefully(ctx)
            }
>>>>>>> c02e701c
        }

        Box::new(
            self.send_peers_removed(msg.member_id, msg.peers_id)
                .map_err(|err, _, ctx: &mut Context<Self>| match err {
                    RoomError::ConnectionNotExists(_) => (),
                    _ => {
                        error!(
                            "Failed PeersEvent command, because {}. Room will \
                             be stopped.",
                            err
                        );
                        ctx.notify(CloseRoom {})
                    }
                }),
        )
    }
}

impl Handler<CommandMessage> for Room {
    type Result = ActFuture<(), ()>;

    /// Receives [`Command`] from Web client and passes it to corresponding
    /// handlers. Will emit [`CloseRoom`] on any error.
    fn handle(
        &mut self,
        msg: CommandMessage,
        ctx: &mut Self::Context,
    ) -> Self::Result {
        let result = match msg.into() {
            Command::MakeSdpOffer {
                peer_id,
                sdp_offer,
                mids,
            } => self.handle_make_sdp_offer(peer_id, sdp_offer, mids),
            Command::MakeSdpAnswer {
                peer_id,
                sdp_answer,
            } => self.handle_make_sdp_answer(peer_id, sdp_answer),
            Command::SetIceCandidate { peer_id, candidate } => {
                self.handle_set_ice_candidate(peer_id, candidate)
            }
        };

        match result {
            Ok(res) => {
                Box::new(res.then(|res, room, ctx| -> ActFuture<(), ()> {
                    if res.is_ok() {
                        return Box::new(future::ok(()).into_actor(room));
                    }
                    error!(
                        "Failed handle command, because {}. Room will be \
                         stopped.",
                        res.unwrap_err(),
                    );
                    room.close_gracefully(ctx)
                }))
            }
            Err(err) => {
                error!(
                    "Failed handle command, because {}. Room will be stopped.",
                    err
                );
                self.close_gracefully(ctx)
            }
        }
    }
}

impl Handler<RpcConnectionEstablished> for Room {
    type Result = ActFuture<(), ()>;

    /// Saves new [`RpcConnection`] in [`ParticipantService`], initiates media
    /// establishment between members.
    /// Create and interconnect all available [`Member`]'s [`Peer`]s.
    fn handle(
        &mut self,
        msg: RpcConnectionEstablished,
        ctx: &mut Self::Context,
    ) -> Self::Result {
        info!("RpcConnectionEstablished for member {}", &msg.member_id);

        let fut = self
            .members
            .connection_established(ctx, msg.member_id, msg.connection)
            .map_err(|err, _, _| {
                error!("RpcConnectionEstablished error {:?}", err)
            })
            .map(|member, room, ctx| {
                room.init_member_connections(&member, ctx);
            });
        Box::new(fut)
    }
}

<<<<<<< HEAD
/// Signal of close [`Room`].
#[allow(clippy::module_name_repetitions)]
#[derive(Debug, Message)]
#[rtype(result = "()")]
pub struct CloseRoom {}
=======
impl Handler<ShutdownGracefully> for Room {
    type Result = ResponseActFuture<Self, (), ()>;
>>>>>>> c02e701c

    fn handle(
        &mut self,
        _: ShutdownGracefully,
        ctx: &mut Self::Context,
    ) -> Self::Result {
<<<<<<< HEAD
        info!("Closing Room [id = {:?}]", self.id);
        let drop_fut = self.members.drop_connections(ctx);
        ctx.wait(wrap_future(drop_fut));
=======
        info!(
            "Room: {:?} received ShutdownGracefully message so shutting down",
            self.id
        );
        self.close_gracefully(ctx)
>>>>>>> c02e701c
    }
}

impl Handler<RpcConnectionClosed> for Room {
    type Result = ();

    /// Passes message to [`ParticipantService`] to cleanup stored connections.
    /// Remove all related for disconnected [`Member`] [`Peer`]s.
    fn handle(&mut self, msg: RpcConnectionClosed, ctx: &mut Self::Context) {
        info!(
            "RpcConnectionClosed for member {}, reason {:?}",
            msg.member_id, msg.reason
        );

        if let ClosedReason::Closed = msg.reason {
            self.peers.connection_closed(&msg.member_id, ctx);
        }

        self.members
            .connection_closed(msg.member_id, &msg.reason, ctx);
    }
}<|MERGE_RESOLUTION|>--- conflicted
+++ resolved
@@ -27,7 +27,7 @@
         New, Peer, PeerError, PeerId, PeerStateMachine, WaitLocalHaveRemote,
         WaitLocalSdp, WaitRemoteSdp,
     },
-<<<<<<< HEAD
+    shutdown::ShutdownGracefully,
     signalling::{
         elements::{
             endpoints::webrtc::{WebRtcPlayEndpoint, WebRtcPublishEndpoint},
@@ -37,21 +37,13 @@
         peers::PeerRepository,
     },
     turn::BoxedTurnAuthService,
-=======
-    shutdown::ShutdownGracefully,
-    signalling::{participants::ParticipantService, peers::PeerRepository},
-    turn::TurnAuthService,
->>>>>>> c02e701c
 };
+use futures::future::Either;
 
 /// Ergonomic type alias for using [`ActorFuture`] for [`Room`].
 pub type ActFuture<I, E> =
     Box<dyn ActorFuture<Actor = Room, Item = I, Error = E>>;
 
-<<<<<<< HEAD
-=======
-#[derive(Debug, Fail)]
->>>>>>> c02e701c
 #[allow(clippy::module_name_repetitions)]
 #[derive(Debug, Fail)]
 pub enum RoomError {
@@ -81,7 +73,6 @@
     }
 }
 
-<<<<<<< HEAD
 impl From<TryFromElementError> for RoomError {
     fn from(err: TryFromElementError) -> Self {
         RoomError::BadRoomSpec(format!(
@@ -98,7 +89,8 @@
             err
         ))
     }
-=======
+}
+
 /// Possible states of [`Room`].
 #[derive(Debug)]
 enum State {
@@ -108,7 +100,6 @@
     Stopping,
     /// [`Room`] is stopped and can be removed.
     Stopped,
->>>>>>> c02e701c
 }
 
 /// Media server room with its [`Member`]s.
@@ -142,20 +133,15 @@
             members: ParticipantService::new(
                 room_spec,
                 reconnect_timeout,
-<<<<<<< HEAD
                 turn,
             )?,
+            state: State::Started,
         })
     }
 
     /// Returns [`RoomId`] of this [`Room`].
     pub fn get_id(&self) -> RoomId {
         self.id.clone()
-=======
-            ),
-            state: State::Started,
-        }
->>>>>>> c02e701c
     }
 
     /// Sends [`Event::PeerCreated`] to one of specified [`Peer`]s based on
@@ -336,7 +322,6 @@
         )))
     }
 
-<<<<<<< HEAD
     /// Create [`Peer`] for endpoints if [`Peer`] between endpoint's members
     /// not exist.
     ///
@@ -456,115 +441,6 @@
         let fut: ActFuture<(), ()> = match self
             .send_peer_created(first_peer, second_peer)
         {
-            Ok(res) => {
-                Box::new(res.map_err(|err, _, ctx: &mut Context<Self>| {
-                    error!(
-                        "Failed handle command, because {}. Room will be \
-                         stopped.",
-                        err
-                    );
-                    ctx.notify(CloseRoom {})
-                }))
-            }
-            Err(err) => {
-                error!(
-                    "Failed handle command, because {}. Room will be stopped.",
-                    err
-                );
-                ctx.notify(CloseRoom {});
-                Box::new(wrap_future(future::ok(())))
-            }
-        };
-        ctx.spawn(fut);
-=======
-    /// Closes [`Room`] gracefully, by dropping all the connections and moving
-    /// into [`State::Stopped`].
-    fn close_gracefully(
-        &mut self,
-        ctx: &mut Context<Self>,
-    ) -> ResponseActFuture<Self, (), ()> {
-        info!("Closing Room [id = {:?}]", self.id);
-        self.state = State::Stopping;
-
-        let room_id = self.id;
-        Box::new(
-            self.participants
-                .drop_connections(ctx)
-                .into_actor(self)
-                .map(move |_, room: &mut Self, _| {
-                    room.state = State::Stopped;
-                })
-                .map_err(move |_, _, _| {
-                    error!("Error closing room {:?}", room_id);
-                }),
-        )
->>>>>>> c02e701c
-    }
-}
-
-/// [`Actor`] implementation that provides an ergonomic way
-/// to interact with [`Room`].
-<<<<<<< HEAD
-// TODO: close connections on signal (graceful shutdown)
-=======
->>>>>>> c02e701c
-impl Actor for Room {
-    type Context = Context<Self>;
-}
-
-impl Handler<Authorize> for Room {
-    type Result = Result<(), AuthorizationError>;
-
-    /// Responses with `Ok` if `RpcConnection` is authorized, otherwise `Err`s.
-    fn handle(
-        &mut self,
-        msg: Authorize,
-        _ctx: &mut Self::Context,
-    ) -> Self::Result {
-        self.members
-            .get_member_by_id_and_credentials(&msg.member_id, &msg.credentials)
-            .map(|_| ())
-    }
-}
-
-/// Signal of removing [`Member`]'s [`Peer`]s.
-#[derive(Debug, Message)]
-#[rtype(result = "Result<(), ()>")]
-pub struct PeersRemoved {
-    pub peers_id: Vec<PeerId>,
-    pub member_id: MemberId,
-}
-
-impl Handler<PeersRemoved> for Room {
-    type Result = ActFuture<(), ()>;
-
-    /// Send [`Event::PeersRemoved`] to remote [`Member`].
-    ///
-    /// Delete all removed [`PeerId`]s from all [`Member`]'s
-    /// endpoints.
-    #[allow(clippy::single_match_else)]
-    fn handle(
-        &mut self,
-        msg: PeersRemoved,
-        ctx: &mut Self::Context,
-    ) -> Self::Result {
-<<<<<<< HEAD
-        info!(
-            "Peers {:?} removed for member '{}'.",
-            msg.peers_id, msg.member_id
-        );
-        if let Some(member) = self.members.get_member_by_id(&msg.member_id) {
-            member.peers_removed(&msg.peers_id);
-        } else {
-            error!(
-                "Participant with id {} for which received \
-                 Event::PeersRemoved not found. Closing room.",
-                msg.member_id
-            );
-            ctx.notify(CloseRoom {});
-            return Box::new(wrap_future(future::err(())));
-=======
-        match self.send_peer_created(msg.0, msg.1) {
             Ok(res) => {
                 Box::new(res.then(|res, room, ctx| -> ActFuture<(), ()> {
                     if res.is_ok() {
@@ -585,23 +461,113 @@
                 );
                 self.close_gracefully(ctx)
             }
->>>>>>> c02e701c
-        }
+        };
+
+        ctx.spawn(fut);
+    }
+
+    /// Closes [`Room`] gracefully, by dropping all the connections and moving
+    /// into [`State::Stopped`].
+    fn close_gracefully(
+        &mut self,
+        ctx: &mut Context<Self>,
+    ) -> ResponseActFuture<Self, (), ()> {
+        info!("Closing Room [id = {:?}]", self.id);
+        self.state = State::Stopping;
 
         Box::new(
-            self.send_peers_removed(msg.member_id, msg.peers_id)
-                .map_err(|err, _, ctx: &mut Context<Self>| match err {
-                    RoomError::ConnectionNotExists(_) => (),
-                    _ => {
-                        error!(
-                            "Failed PeersEvent command, because {}. Room will \
-                             be stopped.",
-                            err
-                        );
-                        ctx.notify(CloseRoom {})
-                    }
+            self.members
+                .drop_connections(ctx)
+                .into_actor(self)
+                .map(move |_, room: &mut Self, _| {
+                    room.state = State::Stopped;
+                })
+                .map_err(move |_, room, _| {
+                    error!("Error closing room {:?}", room.id);
                 }),
         )
+    }
+}
+
+/// [`Actor`] implementation that provides an ergonomic way
+/// to interact with [`Room`].
+impl Actor for Room {
+    type Context = Context<Self>;
+}
+
+impl Handler<Authorize> for Room {
+    type Result = Result<(), AuthorizationError>;
+
+    /// Responses with `Ok` if `RpcConnection` is authorized, otherwise `Err`s.
+    fn handle(
+        &mut self,
+        msg: Authorize,
+        _ctx: &mut Self::Context,
+    ) -> Self::Result {
+        self.members
+            .get_member_by_id_and_credentials(&msg.member_id, &msg.credentials)
+            .map(|_| ())
+    }
+}
+
+/// Signal of removing [`Member`]'s [`Peer`]s.
+#[derive(Debug, Message)]
+#[rtype(result = "Result<(), ()>")]
+pub struct PeersRemoved {
+    pub peers_id: Vec<PeerId>,
+    pub member_id: MemberId,
+}
+
+impl Handler<PeersRemoved> for Room {
+    type Result = ActFuture<(), ()>;
+
+    /// Send [`Event::PeersRemoved`] to remote [`Member`].
+    ///
+    /// Delete all removed [`PeerId`]s from all [`Member`]'s
+    /// endpoints.
+    #[allow(clippy::single_match_else)]
+    fn handle(
+        &mut self,
+        msg: PeersRemoved,
+        ctx: &mut Self::Context,
+    ) -> Self::Result {
+        info!(
+            "Peers {:?} removed for member '{}'.",
+            msg.peers_id, msg.member_id
+        );
+        if let Some(member) = self.members.get_member_by_id(&msg.member_id) {
+            member.peers_removed(&msg.peers_id);
+        } else {
+            error!(
+                "Participant with id {} for which received \
+                 Event::PeersRemoved not found. Closing room.",
+                msg.member_id
+            );
+
+            return Box::new(self.close_gracefully(ctx));
+        }
+
+        Box::new(self.send_peers_removed(msg.member_id, msg.peers_id).then(
+            |err, room, ctx: &mut Context<Self>| {
+                if let Err(e) = err {
+                    match e {
+                        RoomError::ConnectionNotExists(_) => {
+                            Box::new(future::ok(()).into_actor(room))
+                        }
+                        _ => {
+                            error!(
+                                "Failed PeersEvent command, because {}. Room \
+                                 will be stopped.",
+                                e
+                            );
+                            room.close_gracefully(ctx)
+                        }
+                    }
+                } else {
+                    Box::new(future::ok(()).into_actor(room))
+                }
+            },
+        ))
     }
 }
 
@@ -681,33 +647,19 @@
     }
 }
 
-<<<<<<< HEAD
-/// Signal of close [`Room`].
-#[allow(clippy::module_name_repetitions)]
-#[derive(Debug, Message)]
-#[rtype(result = "()")]
-pub struct CloseRoom {}
-=======
 impl Handler<ShutdownGracefully> for Room {
     type Result = ResponseActFuture<Self, (), ()>;
->>>>>>> c02e701c
 
     fn handle(
         &mut self,
         _: ShutdownGracefully,
         ctx: &mut Self::Context,
     ) -> Self::Result {
-<<<<<<< HEAD
-        info!("Closing Room [id = {:?}]", self.id);
-        let drop_fut = self.members.drop_connections(ctx);
-        ctx.wait(wrap_future(drop_fut));
-=======
         info!(
             "Room: {:?} received ShutdownGracefully message so shutting down",
             self.id
         );
         self.close_gracefully(ctx)
->>>>>>> c02e701c
     }
 }
 
