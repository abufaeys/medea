--- conflicted
+++ resolved
@@ -124,15 +124,13 @@
     /// [Client API]: https://tinyurl.com/yx9thsnr
     public_url: String,
 
-<<<<<<< HEAD
     /// [`MetricsCallbacksService`] for all [`Room`]s from this
     /// [`RoomService`].
     metrics_service: Addr<MetricsCallbacksService>,
-=======
+
     /// Service which is responsible for processing [`PeerConnection`]'s
     /// metrics received from the Coturn.
     _coturn_metrics: Addr<CoturnMetrics>,
->>>>>>> d298932e
 }
 
 impl RoomService {
@@ -147,11 +145,16 @@
         app: AppContext,
         graceful_shutdown: Addr<GracefulShutdown>,
     ) -> Result<Self, redis_pub_sub::RedisError> {
+        let metrics_service = MetricsCallbacksService::new().start();
         Ok(Self {
-            _coturn_metrics: CoturnMetrics::new(&app.config.turn)?.start(),
+            _coturn_metrics: CoturnMetrics::new(
+                &app.config.turn,
+                metrics_service.clone(),
+            )?
+            .start(),
             static_specs_dir: app.config.control.static_specs_dir.clone(),
             public_url: app.config.server.client.http.public_url.clone(),
-            metrics_service: app.metrics_service.clone(),
+            metrics_service,
             room_repo,
             app,
             graceful_shutdown,
