--- conflicted
+++ resolved
@@ -1,17 +1,13 @@
 //! Repository that stores [`Room`]s [`Peer`]s.
 
 use std::{
-    collections::HashMap,
+    collections::{HashMap, HashSet},
     convert::{TryFrom, TryInto},
     fmt,
 };
 
 use actix::{AsyncContext as _, Context};
-<<<<<<< HEAD
-use hashbrown::{HashMap, HashSet};
-=======
 use medea_client_api_proto::{Incrementable, PeerId, TrackId};
->>>>>>> 75924637
 
 use crate::{
     api::control::MemberId,
