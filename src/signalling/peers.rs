//! Repository that stores [`Room`]s [`Peer`]s.
//!
//! [`Room`]: crate::signalling::Room
//! [`Peer`]: crate::media::peer::Peer

use std::{
    collections::{HashMap, HashSet},
    convert::{TryFrom, TryInto},
    fmt,
};

use medea_client_api_proto::{Incrementable, PeerId, TrackId};

use crate::{
    api::control::MemberId,
    log::prelude::*,
    media::{New, Peer, PeerStateMachine},
    signalling::{elements::Member, room::RoomError},
};

#[derive(Debug)]
pub struct PeerRepository {
    /// [`Peer`]s of [`Member`]s in this [`Room`].
    ///
    /// [`Member`]: crate::api::control::member::Member
    /// [`Room`]: crate::signalling::Room
    peers: HashMap<PeerId, PeerStateMachine>,

    /// Count of [`Peer`]s in this [`Room`].
    peers_count: Counter<PeerId>,

    /// Count of [`MediaTrack`]s in this [`Room`].
    tracks_count: Counter<TrackId>,
}

/// Simple ID counter.
#[derive(Default, Debug)]
pub struct Counter<T: Incrementable + Copy> {
    count: T,
}

impl<T: Incrementable + Copy> Counter<T> {
    /// Returns id and increase counter.
    pub fn next_id(&mut self) -> T {
        let id = self.count;
        self.count = self.count.increment();

        id
    }
}

impl<T: Incrementable + std::fmt::Display + Copy> fmt::Display for Counter<T> {
    fn fmt(&self, f: &mut fmt::Formatter) -> fmt::Result {
        write!(f, "{}", self.count)
    }
}

impl PeerRepository {
    /// Store [`Peer`] in [`Room`].
    ///
    /// [`Room`]: crate::signalling::Room
    pub fn add_peer<S: Into<PeerStateMachine>>(&mut self, peer: S) {
        let peer = peer.into();
        self.peers.insert(peer.id(), peer);
    }

    /// Returns borrowed [`PeerStateMachine`] by its ID.
    pub fn get_peer(
        &self,
        peer_id: PeerId,
    ) -> Result<&PeerStateMachine, RoomError> {
        self.peers
            .get(&peer_id)
            .ok_or_else(|| RoomError::PeerNotFound(peer_id))
    }

    /// Create interconnected [`Peer`]s for provided [`Member`]s.
    pub fn create_peers(
        &mut self,
        first_member: &Member,
        second_member: &Member,
    ) -> (Peer<New>, Peer<New>) {
        debug!(
            "Created peer between {} and {}.",
            first_member.id(),
            second_member.id()
        );
        let first_peer_id = self.peers_count.next_id();
        let second_peer_id = self.peers_count.next_id();

        let first_peer = Peer::new(
            first_peer_id,
            first_member.id().clone(),
            second_peer_id,
            second_member.id().clone(),
        );
        let second_peer = Peer::new(
            second_peer_id,
            second_member.id().clone(),
            first_peer_id,
            first_member.id().clone(),
        );

        (first_peer, second_peer)
    }

    /// Returns mutable reference to track counter.
    pub fn get_tracks_counter(&mut self) -> &mut Counter<TrackId> {
        &mut self.tracks_count
    }

    /// Lookup [`Peer`] of [`Member`] with ID `member_id` which
    /// connected with `partner_member_id`.
    ///
    /// Return Some(peer_id, partner_peer_id) if that [`Peer`] found.
    ///
    /// Return None if that [`Peer`] not found.
    pub fn get_peer_by_members_ids(
        &self,
        member_id: &MemberId,
        partner_member_id: &MemberId,
    ) -> Option<(PeerId, PeerId)> {
        for peer in self.peers.values() {
            if &peer.member_id() == member_id
                && &peer.partner_member_id() == partner_member_id
            {
                return Some((peer.id(), peer.partner_peer_id()));
            }
        }

        None
    }

    /// Returns borrowed [`Peer`] by its ID.
    pub fn get_inner_peer<'a, S>(
        &'a self,
        peer_id: PeerId,
    ) -> Result<&'a Peer<S>, RoomError>
    where
        &'a Peer<S>: std::convert::TryFrom<&'a PeerStateMachine>,
        <&'a Peer<S> as TryFrom<&'a PeerStateMachine>>::Error: Into<RoomError>,
    {
        match self.peers.get(&peer_id) {
            Some(peer) => peer.try_into().map_err(Into::into),
            None => Err(RoomError::PeerNotFound(peer_id)),
        }
    }

    /// Returns all [`Peer`]s of specified [`Member`].
    ///
    /// [`Member`]: crate::api::control::member::Member
    pub fn get_peers_by_member_id<'a>(
        &'a self,
        member_id: &'a MemberId,
    ) -> impl Iterator<Item = &'a PeerStateMachine> {
        self.peers.iter().filter_map(move |(_, peer)| {
            if &peer.member_id() == member_id {
                Some(peer)
            } else {
                None
            }
        })
    }

    /// Returns owned [`Peer`] by its ID.
    pub fn take_inner_peer<S>(
        &mut self,
        peer_id: PeerId,
    ) -> Result<Peer<S>, RoomError>
    where
        Peer<S>: TryFrom<PeerStateMachine>,
        <Peer<S> as TryFrom<PeerStateMachine>>::Error: Into<RoomError>,
    {
        match self.peers.remove(&peer_id) {
            Some(peer) => peer.try_into().map_err(Into::into),
            None => Err(RoomError::PeerNotFound(peer_id)),
        }
    }

<<<<<<< HEAD
    /// Delete [`PeerStateMachine`]s from this [`PeerRepository`] and send
    /// [`PeersRemoved`] to [`Member`]s.
    ///
    /// __Note:__ this also delete partner peers.
    pub fn remove_peers(
        &mut self,
        member_id: &MemberId,
        peer_ids: HashSet<PeerId>,
        ctx: &mut Context<Room>,
    ) {
        let mut removed_peers = HashMap::new();
        for peer_id in peer_ids {
            if let Some(peer) = self.peers.remove(&peer_id) {
                let partner_peer_id = peer.partner_peer_id();
                let partner_member_id = peer.partner_member_id();
                if self.peers.remove(&partner_peer_id).is_some() {
                    removed_peers
                        .entry(partner_member_id)
                        .or_insert_with(Vec::new)
                        .push(partner_peer_id);
                }
                removed_peers
                    .entry(member_id.clone())
                    .or_insert_with(Vec::new)
                    .push(peer_id);
            }
        }

        for (member_id, removed_peers_ids) in removed_peers {
            ctx.notify(PeersRemoved {
                member_id,
                peers_id: removed_peers_ids,
            })
        }
    }

    /// Delete [`PeerStateMachine`] from this [`PeerRepository`] and send
    /// [`PeersRemoved`] to [`Member`]s.
    ///
    /// __Note:__ this also delete partner peer.
    pub fn remove_peer(
        &mut self,
        member_id: &MemberId,
        peer_id: PeerId,
        ctx: &mut Context<Room>,
    ) {
        let mut peers_id_to_delete = HashSet::new();
        peers_id_to_delete.insert(peer_id);
        self.remove_peers(&member_id, peers_id_to_delete, ctx);
    }

    /// Close all related to disconnected [`Member`] [`Peer`]s and partner
    /// [`Peer`]s.
=======
    /// Remove all related to [`Member`] [`Peer`]s.
    /// Note that this function will also remove all partners [`Peer`]s.
>>>>>>> d3e3356f
    ///
    /// Returns `HashMap` with all remove [`Peer`]s.
    /// Key - [`Peer`]'s owner [`MemberId`],
    /// value - removed [`Peer`]'s [`PeerId`].
    pub fn remove_peers_related_to_member(
        &mut self,
        member_id: &MemberId,
    ) -> HashMap<MemberId, Vec<PeerId>> {
        let mut peers_to_remove: HashMap<MemberId, Vec<PeerId>> =
            HashMap::new();

        self.get_peers_by_member_id(member_id).for_each(|peer| {
            self.get_peers_by_member_id(&peer.partner_member_id())
                .filter(|partner_peer| {
                    &partner_peer.partner_member_id() == member_id
                })
                .for_each(|partner_peer| {
                    peers_to_remove
                        .entry(partner_peer.member_id())
                        .or_insert_with(Vec::new)
                        .push(partner_peer.id());
                });

            peers_to_remove
                .entry(peer.member_id())
                .or_insert_with(Vec::new)
                .push(peer.id());
        });

        peers_to_remove
            .values()
            .flat_map(|peer_ids| peer_ids.iter())
            .for_each(|peer_id| {
                self.peers.remove(peer_id);
            });

        peers_to_remove
    }
}

impl From<HashMap<PeerId, PeerStateMachine>> for PeerRepository {
    fn from(map: HashMap<PeerId, PeerStateMachine>) -> Self {
        Self {
            peers: map,
            peers_count: Counter::default(),
            tracks_count: Counter::default(),
        }
    }
}<|MERGE_RESOLUTION|>--- conflicted
+++ resolved
@@ -177,7 +177,6 @@
         }
     }
 
-<<<<<<< HEAD
     /// Delete [`PeerStateMachine`]s from this [`PeerRepository`] and send
     /// [`PeersRemoved`] to [`Member`]s.
     ///
@@ -186,8 +185,7 @@
         &mut self,
         member_id: &MemberId,
         peer_ids: HashSet<PeerId>,
-        ctx: &mut Context<Room>,
-    ) {
+    ) -> HashMap<MemberId, Vec<PeerId>> {
         let mut removed_peers = HashMap::new();
         for peer_id in peer_ids {
             if let Some(peer) = self.peers.remove(&peer_id) {
@@ -206,35 +204,17 @@
             }
         }
 
-        for (member_id, removed_peers_ids) in removed_peers {
-            ctx.notify(PeersRemoved {
-                member_id,
-                peers_id: removed_peers_ids,
-            })
-        }
-    }
-
-    /// Delete [`PeerStateMachine`] from this [`PeerRepository`] and send
-    /// [`PeersRemoved`] to [`Member`]s.
-    ///
-    /// __Note:__ this also delete partner peer.
-    pub fn remove_peer(
-        &mut self,
-        member_id: &MemberId,
-        peer_id: PeerId,
-        ctx: &mut Context<Room>,
-    ) {
-        let mut peers_id_to_delete = HashSet::new();
-        peers_id_to_delete.insert(peer_id);
-        self.remove_peers(&member_id, peers_id_to_delete, ctx);
-    }
-
-    /// Close all related to disconnected [`Member`] [`Peer`]s and partner
-    /// [`Peer`]s.
-=======
+        //        for (member_id, removed_peers_ids) in removed_peers {
+        //            ctx.notify(PeersRemoved {
+        //                member_id,
+        //                peers_id: removed_peers_ids,
+        //            })
+        //        }
+        removed_peers
+    }
+
     /// Remove all related to [`Member`] [`Peer`]s.
     /// Note that this function will also remove all partners [`Peer`]s.
->>>>>>> d3e3356f
     ///
     /// Returns `HashMap` with all remove [`Peer`]s.
     /// Key - [`Peer`]'s owner [`MemberId`],
@@ -273,6 +253,20 @@
 
         peers_to_remove
     }
+
+    /// Delete [`PeerStateMachine`] from this [`PeerRepository`] and send
+    /// [`PeersRemoved`] to [`Member`]s.
+    ///
+    /// __Note:__ this also delete partner peer.
+    pub fn remove_peer(
+        &mut self,
+        member_id: &MemberId,
+        peer_id: PeerId,
+    ) -> HashMap<MemberId, Vec<PeerId>> {
+        let mut peers_id_to_delete = HashSet::new();
+        peers_id_to_delete.insert(peer_id);
+        self.remove_peers(&member_id, peers_id_to_delete)
+    }
 }
 
 impl From<HashMap<PeerId, PeerStateMachine>> for PeerRepository {
