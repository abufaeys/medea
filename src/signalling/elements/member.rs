//! [`Member`] is member of [`Room`].
//!
//! [`Room`]: crate::signalling::room::Room

use std::{
    cell::RefCell,
    collections::HashMap,
    convert::TryFrom as _,
    rc::{Rc, Weak},
};

use derive_more::Display;
use failure::Fail;
use medea_client_api_proto::PeerId;
use medea_control_api_proto::grpc::api as proto;

use crate::{
    api::control::{
        callback::url::CallbackUrl,
        endpoints::WebRtcPlayEndpoint as WebRtcPlayEndpointSpec,
        refs::{Fid, StatefulFid, ToEndpoint, ToMember, ToRoom},
        EndpointId, MemberId, MemberSpec, RoomId, RoomSpec,
        TryFromElementError, WebRtcPlayId, WebRtcPublishId,
    },
    log::prelude::*,
};

use super::endpoints::{
    webrtc::{WebRtcPlayEndpoint, WebRtcPublishEndpoint},
    Endpoint,
};
use std::collections::HashSet;

/// Errors which may occur while loading [`Member`]s from [`RoomSpec`].
#[derive(Debug, Display, Fail)]
pub enum MembersLoadError {
    /// Errors that can occur when we try transform some spec from `Element`.
    #[display(fmt = "TryFromElementError: {}", _0)]
    TryFromError(TryFromElementError, StatefulFid),

    /// [`Member`] not found.
    #[display(fmt = "Member [id = {}] not found", _0)]
    MemberNotFound(Fid<ToMember>),

    /// [`EndpointSpec`] not found.
    ///
    /// [`EndpointSpec`]: crate::api::control::endpoints::EndpointSpec
    #[display(
        fmt = "Endpoint [id = {}] was referenced but not found in spec",
        _0
    )]
    EndpointNotFound(String),
}

#[allow(clippy::pub_enum_variant_names)]
#[derive(Debug, Fail, Display)]
pub enum MemberError {
    #[display(fmt = "Endpoint [id = {}] not found.", _0)]
    EndpointNotFound(Fid<ToEndpoint>),
}

/// [`Member`] is member of [`Room`].
///
/// [`Room`]: crate::signalling::room::Room
#[derive(Clone, Debug)]
pub struct Member(Rc<RefCell<MemberInner>>);

#[derive(Debug)]
struct MemberInner {
    /// [`RoomId`] of [`Room`] to which this [`Member`] relates.
    room_id: RoomId,

    /// ID of this [`Member`].
    id: MemberId,

    /// All [`WebRtcPublishEndpoint`]s of this [`Member`].
    srcs: HashMap<WebRtcPublishId, WebRtcPublishEndpoint>,

    /// All [`WebRtcPlayEndpoint`]s of this [`Member`].
    sinks: HashMap<WebRtcPlayId, WebRtcPlayEndpoint>,

    /// Credentials for this [`Member`].
    credentials: String,

    /// URL to which `on_join` Control API callback will be sent.
    on_join: Option<CallbackUrl>,

    /// URL to which `on_leave` Control API callback will be sent.
    on_leave: Option<CallbackUrl>,
}

impl Member {
    /// Creates new empty [`Member`].
    ///
    /// To fill this [`Member`], you need to call [`Member::load`]
    /// function.
    pub fn new(id: MemberId, credentials: String, room_id: RoomId) -> Self {
        Self(Rc::new(RefCell::new(MemberInner {
            id,
            srcs: HashMap::new(),
            sinks: HashMap::new(),
            credentials,
            room_id,
            on_leave: None,
            on_join: None,
        })))
    }

    /// Lookups [`MemberSpec`] by [`MemberId`] from [`MemberSpec`].
    ///
    /// Returns [`MembersLoadError::MemberNotFound`] when member not found.
    ///
    /// Returns [`MembersLoadError::TryFromError`] when found element which is
    /// not [`MemberSpec`].
    fn get_member_from_room_spec(
        &self,
        room_spec: &RoomSpec,
        member_id: &MemberId,
    ) -> Result<MemberSpec, MembersLoadError> {
        let element = room_spec.pipeline.get(member_id).map_or(
            Err(MembersLoadError::MemberNotFound(Fid::<ToMember>::new(
                self.room_id(),
                member_id.clone(),
            ))),
            Ok,
        )?;

        MemberSpec::try_from(element).map_err(|e| {
            MembersLoadError::TryFromError(
                e,
                Fid::<ToMember>::new(self.room_id(), member_id.clone()).into(),
            )
        })
    }

    /// Loads all sources and sinks of this [`Member`].
    fn load(
        &self,
        room_spec: &RoomSpec,
        store: &HashMap<MemberId, Self>,
    ) -> Result<(), MembersLoadError> {
        let self_id = self.id();

        let this_member_spec =
            self.get_member_from_room_spec(room_spec, &self_id)?;

        let this_member = store
            .get(&self.id())
            .ok_or_else(|| MembersLoadError::MemberNotFound(self.get_fid()))?;

        this_member.set_callback_urls(&this_member_spec);

        for (spec_play_name, spec_play_endpoint) in
            this_member_spec.play_endpoints()
        {
            let publisher_id =
                MemberId(spec_play_endpoint.src.member_id.to_string());
            let publisher_member =
                store.get(&publisher_id).ok_or_else(|| {
                    MembersLoadError::MemberNotFound(Fid::<ToMember>::new(
                        self.room_id(),
                        publisher_id,
                    ))
                })?;
            let publisher_spec = self.get_member_from_room_spec(
                room_spec,
                &spec_play_endpoint.src.member_id,
            )?;

            let publisher_endpoint = publisher_spec
                .get_publish_endpoint_by_id(
                    spec_play_endpoint.src.endpoint_id.clone(),
                )
                .ok_or_else(|| {
                    MembersLoadError::EndpointNotFound(
                        spec_play_endpoint.src.endpoint_id.to_string(),
                    )
                })?;

            if let Some(publisher) = publisher_member.get_src_by_id(
                &spec_play_endpoint.src.endpoint_id.to_string().into(),
            ) {
                let new_play_endpoint = WebRtcPlayEndpoint::new(
                    spec_play_name,
                    spec_play_endpoint.src.clone(),
                    publisher.downgrade(),
                    this_member.downgrade(),
                    spec_play_endpoint.force_relay,
                );

                self.insert_sink(new_play_endpoint.clone());

                publisher.add_sink(new_play_endpoint.downgrade());
            } else {
                let new_publish_id = spec_play_endpoint.src.endpoint_id.clone();
                let new_publish = WebRtcPublishEndpoint::new(
                    new_publish_id,
                    publisher_endpoint.p2p,
                    publisher_member.downgrade(),
                    publisher_endpoint.force_relay,
                );

                let new_self_play = WebRtcPlayEndpoint::new(
                    spec_play_name,
                    spec_play_endpoint.src.clone(),
                    new_publish.downgrade(),
                    this_member.downgrade(),
                    spec_play_endpoint.force_relay,
                );

                new_publish.add_sink(new_self_play.downgrade());

                publisher_member.insert_src(new_publish);

                self.insert_sink(new_self_play);
            }
        }

        // This is necessary to create [`WebRtcPublishEndpoint`],
        // to which none [`WebRtcPlayEndpoint`] refers.
        this_member_spec
            .publish_endpoints()
            .filter(|(endpoint_id, _)| self.srcs().get(endpoint_id).is_none())
            .for_each(|(endpoint_id, e)| {
                self.insert_src(WebRtcPublishEndpoint::new(
                    endpoint_id,
                    e.p2p,
                    this_member.downgrade(),
                    e.force_relay,
                ));
            });

        Ok(())
    }

    /// Returns [`Fid`] to this [`Member`].
    pub fn get_fid(&self) -> Fid<ToMember> {
        Fid::<ToMember>::new(self.room_id(), self.id())
    }

    /// Returns [`Fid`] to some endpoint from this [`Member`].
    ///
    /// __Note__ this function don't check presence of `Endpoint` in this
    /// [`Member`].
    pub fn get_fid_to_endpoint(
        &self,
        endpoint_id: EndpointId,
    ) -> Fid<ToEndpoint> {
        Fid::<ToEndpoint>::new(self.room_id(), self.id(), endpoint_id)
    }

    /// Notifies [`Member`] that some [`Peer`]s removed.
    ///
    /// All [`PeerId`]s related to this [`Member`] will be removed.
    ///
    /// [`Peer`]: crate::media::peer::Peer
    pub fn peers_removed(&self, peer_ids: &[PeerId]) {
        self.srcs()
            .values()
            .for_each(|p| p.remove_peer_ids(peer_ids));

        self.sinks()
            .values()
            .filter_map(|p| p.peer_id().map(|id| (id, p)))
            .filter(|(id, _)| peer_ids.contains(&id))
            .for_each(|(_, p)| p.reset());
    }

<<<<<<< HEAD
    /// Returns list of [`IceServer`] for this [`Member`].
    pub fn servers_list(&self) -> Option<HashSet<IceServer>> {
        self.0.borrow().ice_user.as_ref().map(IceUser::servers_list)
    }

    /// Returns and sets to `None` [`IceUser`] of this [`Member`].
    pub fn take_ice_user(&self) -> Option<IceUser> {
        self.0.borrow_mut().ice_user.take()
    }

    /// Replaces and returns [`IceUser`] of this [`Member`].
    pub fn replace_ice_user(&self, new_ice_user: IceUser) -> Option<IceUser> {
        self.0.borrow_mut().ice_user.replace(new_ice_user)
    }

=======
>>>>>>> 06db43df
    /// Returns [`MemberId`] of this [`Member`].
    pub fn id(&self) -> MemberId {
        self.0.borrow().id.clone()
    }

    /// Returns credentials of this [`Member`].
    pub fn credentials(&self) -> String {
        self.0.borrow().credentials.clone()
    }

    /// Returns all srcs of this [`Member`].
    pub fn srcs(&self) -> HashMap<WebRtcPublishId, WebRtcPublishEndpoint> {
        self.0.borrow().srcs.clone()
    }

    /// Returns all sinks endpoints of this [`Member`].
    pub fn sinks(&self) -> HashMap<WebRtcPlayId, WebRtcPlayEndpoint> {
        self.0.borrow().sinks.clone()
    }

    /// Inserts sink endpoint into this [`Member`].
    pub fn insert_sink(&self, endpoint: WebRtcPlayEndpoint) {
        self.0.borrow_mut().sinks.insert(endpoint.id(), endpoint);
    }

    /// Inserts source endpoint into this [`Member`].
    pub fn insert_src(&self, endpoint: WebRtcPublishEndpoint) {
        self.0.borrow_mut().srcs.insert(endpoint.id(), endpoint);
    }

    /// Lookups [`WebRtcPublishEndpoint`] source endpoint by
    /// [`WebRtcPublishId`].
    pub fn get_src_by_id(
        &self,
        id: &WebRtcPublishId,
    ) -> Option<WebRtcPublishEndpoint> {
        self.0.borrow().srcs.get(id).cloned()
    }

    /// Lookups [`WebRtcPlayEndpoint`] sink endpoint by [`WebRtcPlayId`].
    pub fn get_sink_by_id(
        &self,
        id: &WebRtcPlayId,
    ) -> Option<WebRtcPlayEndpoint> {
        self.0.borrow().sinks.get(id).cloned()
    }

    /// Removes sink [`WebRtcPlayEndpoint`] from this [`Member`].
    pub fn remove_sink(&self, id: &WebRtcPlayId) {
        self.0.borrow_mut().sinks.remove(id);
    }

    /// Removes source [`WebRtcPublishEndpoint`] from this [`Member`].
    pub fn remove_src(&self, id: &WebRtcPublishId) {
        self.0.borrow_mut().srcs.remove(id);
    }

    /// Takes sink from [`Member`]'s `sinks`.
    pub fn take_sink(&self, id: &WebRtcPlayId) -> Option<WebRtcPlayEndpoint> {
        self.0.borrow_mut().sinks.remove(id)
    }

    /// Takes src from [`Member`]'s `srsc`.
    pub fn take_src(
        &self,
        id: &WebRtcPublishId,
    ) -> Option<WebRtcPublishEndpoint> {
        self.0.borrow_mut().srcs.remove(id)
    }

    /// Returns [`RoomId`] of this [`Member`].
    pub fn room_id(&self) -> RoomId {
        self.0.borrow().room_id.clone()
    }

    /// Creates new [`WebRtcPlayEndpoint`] based on provided
    /// [`WebRtcPlayEndpointSpec`].
    ///
    /// This function will add created [`WebRtcPlayEndpoint`] to `src`s of
    /// [`WebRtcPublishEndpoint`] and to provided [`Member`].
    pub fn create_sink(
        member: &Rc<Self>,
        id: WebRtcPlayId,
        spec: WebRtcPlayEndpointSpec,
    ) {
        let src = member.get_src_by_id(&spec.src.endpoint_id).unwrap();

        let sink = WebRtcPlayEndpoint::new(
            id,
            spec.src,
            src.downgrade(),
            member.downgrade(),
            spec.force_relay,
        );

        src.add_sink(sink.downgrade());
        member.insert_sink(sink);
    }

    /// Lookups [`WebRtcPublishEndpoint`] and [`WebRtcPlayEndpoint`] at one
    /// moment by ID.
    ///
    /// # Errors
    ///
    /// Errors with [`MemberError::EndpointNotFound`] if no [`Endpoint`] with
    /// provided ID was found.
    pub fn get_endpoint_by_id(
        &self,
        id: String,
    ) -> Result<Endpoint, MemberError> {
        let webrtc_publish_id = id.into();
        if let Some(publish_endpoint) = self.get_src_by_id(&webrtc_publish_id) {
            return Ok(Endpoint::WebRtcPublishEndpoint(publish_endpoint));
        }

        let webrtc_play_id = String::from(webrtc_publish_id).into();
        if let Some(play_endpoint) = self.get_sink_by_id(&webrtc_play_id) {
            return Ok(Endpoint::WebRtcPlayEndpoint(play_endpoint));
        }

        Err(MemberError::EndpointNotFound(
            self.get_fid_to_endpoint(webrtc_play_id.into()),
        ))
    }

    /// Downgrades strong [`Member`]'s pointer to weak [`WeakMember`] pointer.
    pub fn downgrade(&self) -> WeakMember {
        WeakMember(Rc::downgrade(&self.0))
    }

    /// Compares pointers. If both pointers point to the same address, then
    /// returns `true`.
    #[cfg(test)]
    pub fn ptr_eq(&self, another_member: &Self) -> bool {
        Rc::ptr_eq(&self.0, &another_member.0)
    }

    /// Returns [`CallbackUrl`] to which Medea should send `OnJoin` callback.
    pub fn get_on_join(&self) -> Option<CallbackUrl> {
        self.0.borrow().on_join.clone()
    }

    /// Returns [`CallbackUrl`] to which Medea should send `OnLeave` callback.
    pub fn get_on_leave(&self) -> Option<CallbackUrl> {
        self.0.borrow().on_leave.clone()
    }

    /// Sets all [`CallbackUrl`]'s from [`MemberSpec`].
    pub fn set_callback_urls(&self, spec: &MemberSpec) {
        self.0.borrow_mut().on_leave = spec.on_leave().clone();
        self.0.borrow_mut().on_join = spec.on_join().clone();
    }
}

/// Weak pointer to [`Member`].
#[derive(Clone, Debug)]
pub struct WeakMember(Weak<RefCell<MemberInner>>);

impl WeakMember {
    /// Upgrades weak pointer to strong pointer.
    ///
    /// This function will __panic__ if weak pointer was dropped.
    pub fn upgrade(&self) -> Member {
        Member(Weak::upgrade(&self.0).unwrap())
    }

    /// Safely upgrades to [`Member`].
    pub fn safe_upgrade(&self) -> Option<Member> {
        Weak::upgrade(&self.0).map(Member)
    }
}

/// Creates all empty [`Member`]s from [`RoomSpec`] and then
/// loads all related to this [`Member`]s sources and sinks endpoints.
///
/// Returns store of all [`Member`]s loaded from [`RoomSpec`].
///
/// # Errors
///
/// Errors with [`MembersLoadError::TryFromError`] if converting [`MemberSpec`]s
/// from [`RoomSpec`].
///
/// Errors with [`MembersLoadError`] if loading [`Member`] fails.
pub fn parse_members(
    room_spec: &RoomSpec,
) -> Result<HashMap<MemberId, Member>, MembersLoadError> {
    let members_spec = room_spec.members().map_err(|e| {
        MembersLoadError::TryFromError(
            e,
            Fid::<ToRoom>::new(room_spec.id.clone()).into(),
        )
    })?;

    let members: HashMap<MemberId, Member> = members_spec
        .iter()
        .map(|(id, member)| {
            let new_member = Member::new(
                id.clone(),
                member.credentials().to_string(),
                room_spec.id.clone(),
            );
            (id.clone(), new_member)
        })
        .collect();

    for member in members.values() {
        member.load(room_spec, &members)?;
    }

    debug!(
        "Created ParticipantService with participants: {:?}.",
        members
            .iter()
            .map(|(id, p)| {
                format!(
                    "{{ id: {}, sinks: {:?}, srcs: {:?} }};",
                    id,
                    p.sinks()
                        .into_iter()
                        .map(|(id, _)| id.to_string())
                        .collect::<Vec<String>>(),
                    p.srcs()
                        .into_iter()
                        .map(|(id, _)| id.to_string())
                        .collect::<Vec<String>>()
                )
            })
            .collect::<Vec<String>>()
    );

    Ok(members)
}

impl Into<proto::Member> for Member {
    fn into(self) -> proto::Member {
        let member_pipeline = self
            .sinks()
            .into_iter()
            .map(|(id, play)| (id.to_string(), play.into()))
            .chain(
                self.srcs()
                    .into_iter()
                    .map(|(id, publish)| (id.to_string(), publish.into())),
            )
            .collect();

        proto::Member {
            id: self.id().to_string(),
            credentials: self.credentials(),
            on_leave: self
                .get_on_leave()
                .map(|c| c.to_string())
                .unwrap_or_default(),
            on_join: self
                .get_on_join()
                .map(|c| c.to_string())
                .unwrap_or_default(),
            pipeline: member_pipeline,
        }
    }
}

impl Into<proto::room::Element> for Member {
    fn into(self) -> proto::room::Element {
        proto::room::Element {
            el: Some(proto::room::element::El::Member(self.into())),
        }
    }
}

impl Into<proto::Element> for Member {
    fn into(self) -> proto::Element {
        proto::Element {
            el: Some(proto::element::El::Member(self.into())),
        }
    }
}

#[cfg(test)]
mod tests {
    use crate::api::control::{MemberId, RootElement};

    use super::*;

    const TEST_SPEC: &str = r#"
            kind: Room
            id: test-call
            spec:
              pipeline:
                caller:
                  kind: Member
                  credentials: test
                  spec:
                    pipeline:
                      publish:
                        kind: WebRtcPublishEndpoint
                        spec:
                          p2p: Always
                some-member:
                  kind: Member
                  credentials: test
                  spec:
                    pipeline:
                      publish:
                        kind: WebRtcPublishEndpoint
                        spec:
                          p2p: Always
                responder:
                  kind: Member
                  credentials: test
                  spec:
                    pipeline:
                      play:
                        kind: WebRtcPlayEndpoint
                        spec:
                          src: "local://test-call/caller/publish"
                      play2:
                        kind: WebRtcPlayEndpoint
                        spec:
                          src: "local://test-call/some-member/publish"
        "#;

    #[inline]
    fn id<T: From<String>>(s: &str) -> T {
        T::from(s.to_string())
    }

    fn get_test_store() -> HashMap<MemberId, Member> {
        let room_element: RootElement =
            serde_yaml::from_str(TEST_SPEC).unwrap();
        let room_spec = RoomSpec::try_from(&room_element).unwrap();
        parse_members(&room_spec).unwrap()
    }

    #[test]
    pub fn load_store() {
        let store = get_test_store();

        let caller = store.get(&id("caller")).unwrap();
        let responder = store.get(&id("responder")).unwrap();

        let caller_publish_endpoint =
            caller.get_src_by_id(&id("publish")).unwrap();
        let responder_play_endpoint =
            responder.get_sink_by_id(&id("play")).unwrap();

        let is_caller_has_responder_in_sinks = caller_publish_endpoint
            .sinks()
            .into_iter()
            .filter(|p| p.ptr_eq(&responder_play_endpoint))
            .count()
            == 1;
        assert!(is_caller_has_responder_in_sinks);

        assert!(responder_play_endpoint
            .src()
            .ptr_eq(&caller_publish_endpoint));

        let some_member = store.get(&id("some-member")).unwrap();
        assert!(some_member.sinks().is_empty());
        assert_eq!(some_member.srcs().len(), 1);

        let responder_play2_endpoint =
            responder.get_sink_by_id(&id("play2")).unwrap();
        let some_member_publisher =
            some_member.get_src_by_id(&id("publish")).unwrap();
        assert_eq!(some_member_publisher.sinks().len(), 1);
        let is_some_member_has_responder_in_sinks = some_member_publisher
            .sinks()
            .into_iter()
            .filter(|p| p.ptr_eq(&responder_play2_endpoint))
            .count()
            == 1;
        assert!(is_some_member_has_responder_in_sinks);
    }

    #[test]
    fn publisher_delete_all_their_players() {
        let store = get_test_store();

        let caller = store.get(&id("caller")).unwrap();
        let some_member = store.get(&id("some-member")).unwrap();
        let responder = store.get(&id("responder")).unwrap();

        caller.remove_src(&id("publish"));
        assert_eq!(responder.sinks().len(), 1);

        some_member.remove_src(&id("publish"));
        assert_eq!(responder.sinks().len(), 0);
    }

    #[test]
    fn player_delete_self_from_publisher_sink() {
        let store = get_test_store();

        let caller = store.get(&id("caller")).unwrap();
        let some_member = store.get(&id("some-member")).unwrap();
        let responder = store.get(&id("responder")).unwrap();

        let caller_publisher = caller.get_src_by_id(&id("publish")).unwrap();
        let some_member_publisher =
            some_member.get_src_by_id(&id("publish")).unwrap();

        responder.remove_sink(&id("play"));
        assert_eq!(caller_publisher.sinks().len(), 0);
        assert_eq!(some_member_publisher.sinks().len(), 1);

        responder.remove_sink(&id("play2"));
        assert_eq!(caller_publisher.sinks().len(), 0);
        assert_eq!(some_member_publisher.sinks().len(), 0);
    }
}<|MERGE_RESOLUTION|>--- conflicted
+++ resolved
@@ -29,7 +29,6 @@
     webrtc::{WebRtcPlayEndpoint, WebRtcPublishEndpoint},
     Endpoint,
 };
-use std::collections::HashSet;
 
 /// Errors which may occur while loading [`Member`]s from [`RoomSpec`].
 #[derive(Debug, Display, Fail)]
@@ -266,24 +265,6 @@
             .for_each(|(_, p)| p.reset());
     }
 
-<<<<<<< HEAD
-    /// Returns list of [`IceServer`] for this [`Member`].
-    pub fn servers_list(&self) -> Option<HashSet<IceServer>> {
-        self.0.borrow().ice_user.as_ref().map(IceUser::servers_list)
-    }
-
-    /// Returns and sets to `None` [`IceUser`] of this [`Member`].
-    pub fn take_ice_user(&self) -> Option<IceUser> {
-        self.0.borrow_mut().ice_user.take()
-    }
-
-    /// Replaces and returns [`IceUser`] of this [`Member`].
-    pub fn replace_ice_user(&self, new_ice_user: IceUser) -> Option<IceUser> {
-        self.0.borrow_mut().ice_user.replace(new_ice_user)
-    }
-
-=======
->>>>>>> 06db43df
     /// Returns [`MemberId`] of this [`Member`].
     pub fn id(&self) -> MemberId {
         self.0.borrow().id.clone()
