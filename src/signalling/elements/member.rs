--- conflicted
+++ resolved
@@ -145,17 +145,10 @@
         store: &HashMap<MemberId, Self>,
     ) -> Result<(), MembersLoadError> {
         let self_id = self.id();
-<<<<<<< HEAD
 
         let this_member_spec =
             self.get_member_from_room_spec(room_spec, &self_id)?;
 
-=======
-
-        let this_member_spec =
-            self.get_member_from_room_spec(room_spec, &self_id)?;
-
->>>>>>> e9c7dca5
         let this_member = store.get(&self.id()).map_or(
             Err(MembersLoadError::MemberNotFound(self.get_local_uri())),
             Ok,
@@ -350,11 +343,7 @@
         )
     }
 
-<<<<<<< HEAD
-    /// Lookup [`WebRtcPlayEndpoint`] sink endpoint by [`EndpointId`].
-=======
     /// Lookup [`WebRtcPlayEndpoint`] sink endpoint by [`WebRtcPlayId`].
->>>>>>> e9c7dca5
     pub fn get_sink_by_id(
         &self,
         id: &WebRtcPlayId,
