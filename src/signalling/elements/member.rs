//! [`Member`] is member of [`Room`] with [`RpcConnection`].

use std::{
    cell::RefCell, collections::HashMap as StdHashMap, convert::TryFrom as _,
    rc::Rc,
};

use failure::Fail;
use hashbrown::HashMap;
use medea_client_api_proto::IceServer;
use medea_grpc_proto::control::{
    Member as MemberProto, Room_Element as ElementProto,
};

use crate::{
    api::control::{
        endpoints::WebRtcPlayEndpoint as WebRtcPlayEndpointSpec,
        local_uri::{
            IsEndpointId, IsMemberId, IsRoomId, LocalUri, LocalUriType,
        },
        MemberId, MemberSpec, RoomId, RoomSpec, TryFromElementError,
        WebRtcPlayId, WebRtcPublishId,
    },
    log::prelude::*,
    media::{IceUser, PeerId},
};

<<<<<<< HEAD
use super::endpoints::webrtc::{WebRtcPlayEndpoint, WebRtcPublishEndpoint};
=======
use super::endpoints::webrtc::{
    WebRtcPlayEndpoint, WebRtcPlayId, WebRtcPublishEndpoint, WebRtcPublishId,
};
use std::rc::Weak;
>>>>>>> 090a825a

/// Errors which may occur while loading [`Member`]s from [`RoomSpec`].
#[derive(Debug, Fail)]
pub enum MembersLoadError {
    /// Errors that can occur when we try transform some spec from [`Element`].
    #[fail(display = "TryFromElementError: {}", _0)]
    TryFromError(TryFromElementError, LocalUriType),

    /// [`Member`] not found.
    #[fail(display = "Member [id = {}] not found.", _0)]
    MemberNotFound(LocalUri<IsMemberId>),

    /// [`WebRtcPlayEndpoint`] not found.
    #[fail(
        display = "Play endpoint [id = {}] not found while loading spec,",
        _0
    )]
    PlayEndpointNotFound(LocalUri<IsEndpointId>),

    /// [`WebRtcPublishEndpoint`] not found.
    #[fail(
        display = "Publish endpoint [id = {}] not found while loading spec.",
        _0
    )]
    PublishEndpointNotFound(LocalUri<IsEndpointId>),
}

#[allow(clippy::module_name_repetitions)]
#[derive(Debug, Fail)]
pub enum MemberError {
    #[fail(display = "Publish endpoint [id = {}] not found.", _0)]
    PublishEndpointNotFound(LocalUri<IsEndpointId>),

    #[fail(display = "Play endpoint [id = {}] not found.", _0)]
    PlayEndpointNotFound(LocalUri<IsEndpointId>),
}

/// [`Member`] is member of [`Room`] with [`RpcConnection`].
#[derive(Clone, Debug)]
pub struct Member(Rc<RefCell<MemberInner>>);

#[allow(clippy::module_name_repetitions)]
#[derive(Debug)]
struct MemberInner {
    room_id: RoomId,

    id: MemberId,

    /// All [`WebRtcPublishEndpoint`]s of this [`Member`].
    srcs: HashMap<WebRtcPublishId, WebRtcPublishEndpoint>,

    /// All [`WebRtcPlayEndpoint`]s of this [`Member`].
    sinks: HashMap<WebRtcPlayId, WebRtcPlayEndpoint>,

    /// Credentials for this [`Member`].
    credentials: String,

    /// [`IceUser`] of this [`Member`].
    ice_user: Option<IceUser>,
}

impl Member {
    /// Create new empty [`Member`].
    ///
    /// To fill this [`Member`], you need to call the [`Member::load`]
    /// function.
<<<<<<< HEAD
    pub fn new(id: MemberId, credentials: String, room_id: RoomId) -> Self {
        Self(RefCell::new(MemberInner {
=======
    fn new(id: MemberId, credentials: String) -> Self {
        Self(Rc::new(RefCell::new(MemberInner {
>>>>>>> 090a825a
            id,
            srcs: HashMap::new(),
            sinks: HashMap::new(),
            credentials,
            ice_user: None,
<<<<<<< HEAD
            room_id,
        }))
=======
        })))
>>>>>>> 090a825a
    }

    /// Lookup [`MemberSpec`] by ID from [`MemberSpec`].
    ///
    /// Returns [`MembersLoadError::MemberNotFound`] when member not found.
    /// Returns [`MembersLoadError::TryFromError`] when found element which is
    /// not [`MemberSpec`].
    fn get_member_from_room_spec(
        &self,
        room_spec: &RoomSpec,
        member_id: &MemberId,
    ) -> Result<MemberSpec, MembersLoadError> {
        let element = room_spec.pipeline.get(&member_id.0).map_or(
            Err(MembersLoadError::MemberNotFound(
                LocalUri::<IsMemberId>::new(self.room_id(), member_id.clone()),
            )),
            Ok,
        )?;

        MemberSpec::try_from(element).map_err(|e| {
            MembersLoadError::TryFromError(
                e,
                LocalUriType::Member(LocalUri::<IsMemberId>::new(
                    self.room_id(),
                    member_id.clone(),
                )),
            )
        })
    }

    /// Load all srcs and sinks of this [`Member`].
    fn load(
        &self,
        room_spec: &RoomSpec,
        store: &HashMap<MemberId, Self>,
    ) -> Result<(), MembersLoadError> {
        let self_id = self.id();

        let this_member_spec =
            self.get_member_from_room_spec(room_spec, &self_id)?;

        let this_member = store.get(&self.id()).map_or(
            Err(MembersLoadError::MemberNotFound(self.get_local_uri())),
            Ok,
        )?;

        for (spec_play_name, spec_play_endpoint) in
            this_member_spec.play_endpoints()
        {
            let publisher_id =
                MemberId(spec_play_endpoint.src.member_id.to_string());
            let publisher_member = store.get(&publisher_id).map_or(
                Err(MembersLoadError::MemberNotFound(
                    LocalUri::<IsMemberId>::new(self.room_id(), publisher_id),
                )),
                Ok,
            )?;
            let publisher_spec = self.get_member_from_room_spec(
                room_spec,
                &spec_play_endpoint.src.member_id,
            )?;

            let publisher_endpoint = *publisher_spec
                .publish_endpoints()
                .get(&spec_play_endpoint.src.endpoint_id)
                .map_or(
                    Err(MembersLoadError::PublishEndpointNotFound(
                        publisher_member.get_local_uri_to_endpoint(
                            spec_play_endpoint.src.endpoint_id.to_string(),
                        ),
                    )),
                    Ok,
                )?;

            if let Some(publisher) =
                publisher_member.get_src_by_id(&WebRtcPublishId(
                    spec_play_endpoint.src.endpoint_id.to_string(),
                ))
            {
                let new_play_endpoint_id =
                    WebRtcPlayId(spec_play_name.to_string());
                let new_play_endpoint = WebRtcPlayEndpoint::new(
                    new_play_endpoint_id.clone(),
                    spec_play_endpoint.src.clone(),
                    publisher.downgrade(),
                    this_member.downgrade(),
                );

                self.insert_sink(new_play_endpoint.clone());

                publisher.add_sink(new_play_endpoint.downgrade());
            } else {
<<<<<<< HEAD
                let new_publish_id = &spec_play_endpoint.src.endpoint_id;
                let new_publish = Rc::new(WebRtcPublishEndpoint::new(
                    new_publish_id.clone(),
                    publisher_endpoint.p2p.clone(),
                    Rc::downgrade(&publisher_member),
                ));
=======
                let new_publish_id = WebRtcPublishId(
                    spec_play_endpoint.src.endpoint_id.to_string(),
                );
                let new_publish = WebRtcPublishEndpoint::new(
                    new_publish_id.clone(),
                    publisher_endpoint.p2p.clone(),
                    Vec::new(),
                    publisher_member.downgrade(),
                );
>>>>>>> 090a825a

                let new_self_play_id = WebRtcPlayId(spec_play_name.to_string());
                let new_self_play = WebRtcPlayEndpoint::new(
                    new_self_play_id.clone(),
                    spec_play_endpoint.src.clone(),
                    new_publish.downgrade(),
                    this_member.downgrade(),
                );

                new_publish.add_sink(new_self_play.downgrade());

                publisher_member.insert_src(new_publish);

                self.insert_sink(new_self_play);
            }
        }

        // This is necessary to create [`WebRtcPublishEndpoint`],
        // to which none [`WebRtcPlayEndpoint`] refers.
        this_member_spec.publish_endpoints().into_iter().for_each(
            |(endpoint_id, e)| {
                if self.srcs().get(&endpoint_id).is_none() {
                    self.insert_src(WebRtcPublishEndpoint::new(
                        endpoint_id,
                        e.p2p.clone(),
<<<<<<< HEAD
                        Rc::downgrade(&this_member),
                    )));
=======
                        Vec::new(),
                        this_member.downgrade(),
                    ));
>>>>>>> 090a825a
                }
            },
        );

        Ok(())
    }

    /// Return [`LocalUri`] to this [`Member`].
    fn get_local_uri(&self) -> LocalUri<IsMemberId> {
        LocalUri::<IsMemberId>::new(self.room_id(), self.id())
    }

    /// Return [`LocalUri`] to some endpoint from this [`Member`].
    ///
    /// __Note__ this function don't check presence of `Endpoint` in this
    /// [`Member`].
    pub fn get_local_uri_to_endpoint(
        &self,
        endpoint_id: String,
    ) -> LocalUri<IsEndpointId> {
        LocalUri::<IsEndpointId>::new(self.room_id(), self.id(), endpoint_id)
    }

    /// Notify [`Member`] that some [`Peer`]s removed.
    ///
    /// All [`PeerId`]s related to this [`Member`] will be removed.
    pub fn peers_removed(&self, peer_ids: &[PeerId]) {
        self.srcs()
            .into_iter()
            .for_each(|(_, p)| p.remove_peer_ids(peer_ids));

        self.sinks()
            .into_iter()
            .filter_map(|(_, p)| p.peer_id().map(|id| (id, p)))
            .filter(|(id, _)| peer_ids.contains(&id))
            .for_each(|(_, p)| p.reset());
    }

    /// Returns list of [`IceServer`] for this [`Member`].
    pub fn servers_list(&self) -> Option<Vec<IceServer>> {
        self.0.borrow().ice_user.as_ref().map(IceUser::servers_list)
    }

    /// Returns and set to `None` [`IceUser`] of this [`Member`].
    pub fn take_ice_user(&self) -> Option<IceUser> {
        self.0.borrow_mut().ice_user.take()
    }

    /// Replace and return [`IceUser`] of this [`Member`].
    pub fn replace_ice_user(&self, new_ice_user: IceUser) -> Option<IceUser> {
        self.0.borrow_mut().ice_user.replace(new_ice_user)
    }

    /// Returns [`MemberId`] of this [`Member`].
    pub fn id(&self) -> MemberId {
        self.0.borrow().id.clone()
    }

    /// Returns credentials of this [`Member`].
    pub fn credentials(&self) -> String {
        self.0.borrow().credentials.clone()
    }

    /// Returns all publishers of this [`Member`].
    pub fn srcs(&self) -> HashMap<WebRtcPublishId, WebRtcPublishEndpoint> {
        self.0.borrow().srcs.clone()
    }

    /// Returns all sinks endpoints of this [`Member`].
    pub fn sinks(&self) -> HashMap<WebRtcPlayId, WebRtcPlayEndpoint> {
        self.0.borrow().sinks.clone()
    }

    /// Insert sink endpoint into this [`Member`].
    pub fn insert_sink(&self, endpoint: WebRtcPlayEndpoint) {
        self.0.borrow_mut().sinks.insert(endpoint.id(), endpoint);
    }

    /// Insert source endpoint into this [`Member`].
    pub fn insert_src(&self, endpoint: WebRtcPublishEndpoint) {
        self.0.borrow_mut().srcs.insert(endpoint.id(), endpoint);
    }

    /// Lookup [`WebRtcPublishEndpoint`] source endpoint by [`WebRtcPublishId`].
    pub fn get_src_by_id(
        &self,
        id: &WebRtcPublishId,
    ) -> Option<WebRtcPublishEndpoint> {
        self.0.borrow().srcs.get(id).cloned()
    }

    /// Lookup [`WebRtcPublishEndpoint`] source endpoint by [`WebRtcPublishId`].
    ///
    /// Returns [`MeberError::PublishEndpointNotFound`] when
    /// [`WebRtcPublishEndpoint`] not found.
    pub fn get_src(
        &self,
        id: &WebRtcPublishId,
    ) -> Result<Rc<WebRtcPublishEndpoint>, MemberError> {
        self.0.borrow().srcs.get(id).cloned().map_or_else(
            || {
                Err(MemberError::PublishEndpointNotFound(
                    self.get_local_uri_to_endpoint(id.to_string()),
                ))
            },
            Ok,
        )
    }

    /// Lookup [`WebRtcPlayEndpoint`] sink endpoint by [`EndpointId`].
    pub fn get_sink_by_id(
        &self,
        id: &WebRtcPlayId,
    ) -> Option<WebRtcPlayEndpoint> {
        self.0.borrow().sinks.get(id).cloned()
    }

    /// Lookup [`WebRtcPlayEndpoint`] sink endpoint by [`EndpointId`].
    ///
    /// Returns [`MemberError::PlayEndpointNotFound`] when
    /// [`WebRtcPlayEndpoint`] not found.
    pub fn get_sink(
        &self,
        id: &WebRtcPlayId,
    ) -> Result<Rc<WebRtcPlayEndpoint>, MemberError> {
        self.0.borrow().sinks.get(id).cloned().map_or_else(
            || {
                Err(MemberError::PlayEndpointNotFound(
                    self.get_local_uri_to_endpoint(id.to_string()),
                ))
            },
            Ok,
        )
    }

    /// Remove sink [`WebRtcPlayEndpoint`] from this [`Member`].
    pub fn remove_sink(&self, id: &WebRtcPlayId) {
        self.0.borrow_mut().sinks.remove(id);
    }

    /// Remove source [`WebRtcPublishEndpoint`] from this [`Member`].
    pub fn remove_src(&self, id: &WebRtcPublishId) {
        self.0.borrow_mut().srcs.remove(id);
    }

<<<<<<< HEAD
    /// Take sink from [`Member`]'s `sinks`.
    pub fn take_sink(
        &self,
        id: &WebRtcPlayId,
    ) -> Option<Rc<WebRtcPlayEndpoint>> {
        self.0.borrow_mut().sinks.remove(id)
    }

    /// Take src from [`Member`]'s `srsc`.
    pub fn take_src(
        &self,
        id: &WebRtcPublishId,
    ) -> Option<Rc<WebRtcPublishEndpoint>> {
        self.0.borrow_mut().srcs.remove(id)
    }

    pub fn room_id(&self) -> RoomId {
        self.0.borrow().room_id.clone()
    }

    /// Create new [`WebRtcPlayEndpoint`] based on provided
    /// [`WebRtcPlayEndpointSpec`].
    ///
    /// This function will add created [`WebRtcPlayEndpoint`] to src's
    /// [`WebRtcPublishEndpoint`] and to provided [`Member`].
    pub fn create_sink(
        member: &Rc<Self>,
        id: WebRtcPlayId,
        spec: WebRtcPlayEndpointSpec,
    ) {
        let src = member.get_src_by_id(&spec.src.endpoint_id).unwrap();

        let sink = Rc::new(WebRtcPlayEndpoint::new(
            id,
            spec.src,
            Rc::downgrade(&src),
            Rc::downgrade(&member),
        ));

        src.add_sink(Rc::downgrade(&sink));
        member.insert_sink(sink);
=======
    /// Downgrade strong [`Member`]'s pointer to weak [`WeakMember`] pointer.
    pub fn downgrade(&self) -> WeakMember {
        WeakMember(Rc::downgrade(&self.0))
    }

    /// Compares pointers. If both pointers point to the same address, then
    /// returns true.
    #[cfg(test)]
    pub fn ptr_eq(&self, another_member: &Self) -> bool {
        Rc::ptr_eq(&self.0, &another_member.0)
    }
}

/// Weak pointer to [`Member`].
#[allow(clippy::module_name_repetitions)]
#[derive(Clone, Debug)]
pub struct WeakMember(Weak<RefCell<MemberInner>>);

impl WeakMember {
    /// Upgrade weak pointer to strong pointer.
    ///
    /// This function will __panic__ if weak pointer is `None`.
    pub fn upgrade(&self) -> Member {
        Member(Weak::upgrade(&self.0).unwrap())
    }

    /// Safe upgrade to [`Member`].
    pub fn safe_upgrade(&self) -> Option<Member> {
        Weak::upgrade(&self.0).map(Member)
>>>>>>> 090a825a
    }
}

/// Creates all empty [`Member`] from [`RoomSpec`] and then
/// load all related to this [`Member`]s srcs and sinks endpoints.
///
/// Returns store of all [`Member`]s loaded from [`RoomSpec`].
pub fn parse_members(
    room_spec: &RoomSpec,
<<<<<<< HEAD
) -> Result<HashMap<MemberId, Rc<Member>>, MembersLoadError> {
    let members_spec = match room_spec.members() {
        Ok(o) => o,
        Err(e) => {
            return Err(MembersLoadError::TryFromError(
                e,
                LocalUriType::Room(LocalUri::<IsRoomId>::new(
                    room_spec.id.clone(),
                )),
            ))
        }
    };
=======
) -> Result<HashMap<MemberId, Member>, MembersLoadError> {
    let members_spec = room_spec.members()?;
>>>>>>> 090a825a
    let mut members = HashMap::new();

    for (id, member) in &members_spec {
        members.insert(
            id.clone(),
<<<<<<< HEAD
            Rc::new(Member::new(
                id.clone(),
                member.credentials().to_string(),
                room_spec.id.clone(),
            )),
=======
            Member::new(id.clone(), member.credentials().to_string()),
>>>>>>> 090a825a
        );
    }

    for (_, member) in &members {
        member.load(room_spec, &members)?;
    }

    debug!(
        "Created ParticipantService with participants: {:?}.",
        members
            .iter()
            .map(|(id, p)| {
                format!(
                    "{{ id: {}, sinks: {:?}, srcs: {:?} }};",
                    id,
                    p.sinks()
                        .into_iter()
                        .map(|(id, _)| id.to_string())
                        .collect::<Vec<String>>(),
                    p.srcs()
                        .into_iter()
                        .map(|(id, _)| id.to_string())
                        .collect::<Vec<String>>()
                )
            })
            .collect::<Vec<String>>()
    );

    Ok(members)
}

impl Into<ElementProto> for Rc<Member> {
    fn into(self) -> ElementProto {
        let mut element = ElementProto::new();
        let mut member = MemberProto::new();

        let mut member_pipeline = StdHashMap::new();
        for (id, play) in self.sinks() {
            let local_uri = self.get_local_uri_to_endpoint(id.to_string());
            member_pipeline.insert(local_uri.to_string(), play.into());
        }
        for (id, publish) in self.srcs() {
            let local_uri = self.get_local_uri_to_endpoint(id.to_string());

            member_pipeline.insert(local_uri.to_string(), publish.into());
        }
        member.set_pipeline(member_pipeline);

        member.set_credentials(self.credentials());

        element.set_member(member);

        element
    }
}

#[cfg(test)]
mod tests {
    use crate::api::control::{Element, MemberId};

    use super::*;

    const TEST_SPEC: &str = r#"
            kind: Room
            id: test-call
            spec:
              pipeline:
                caller:
                  kind: Member
                  credentials: test
                  spec:
                    pipeline:
                      publish:
                        kind: WebRtcPublishEndpoint
                        spec:
                          p2p: Always
                some-member:
                  kind: Member
                  credentials: test
                  spec:
                    pipeline:
                      publish:
                        kind: WebRtcPublishEndpoint
                        spec:
                          p2p: Always
                responder:
                  kind: Member
                  credentials: test
                  spec:
                    pipeline:
                      play:
                        kind: WebRtcPlayEndpoint
                        spec:
                          src: "local://test-call/caller/publish"
                      play2:
                        kind: WebRtcPlayEndpoint
                        spec:
                          src: "local://test-call/some-member/publish"
        "#;

    #[inline]
    fn id<T: From<String>>(s: &str) -> T {
        T::from(s.to_string())
    }

    fn get_test_store() -> HashMap<MemberId, Member> {
        let room_element: Element = serde_yaml::from_str(TEST_SPEC).unwrap();
        let room_spec = RoomSpec::try_from(&room_element).unwrap();
        parse_members(&room_spec).unwrap()
    }

    #[test]
    pub fn load_store() {
        let store = get_test_store();

        let caller = store.get(&id("caller")).unwrap();
        let responder = store.get(&id("responder")).unwrap();

        let caller_publish_endpoint =
            caller.get_src_by_id(&id("publish")).unwrap();
        let responder_play_endpoint =
            responder.get_sink_by_id(&id("play")).unwrap();

        let is_caller_has_responder_in_sinks = caller_publish_endpoint
            .sinks()
            .into_iter()
            .filter(|p| p.ptr_eq(&responder_play_endpoint))
            .count()
            == 1;
        assert!(is_caller_has_responder_in_sinks);

        assert!(responder_play_endpoint
            .src()
            .ptr_eq(&caller_publish_endpoint));

        let some_member = store.get(&id("some-member")).unwrap();
        assert!(some_member.sinks().is_empty());
        assert_eq!(some_member.srcs().len(), 1);

        let responder_play2_endpoint =
            responder.get_sink_by_id(&id("play2")).unwrap();
        let some_member_publisher =
            some_member.get_src_by_id(&id("publish")).unwrap();
        assert_eq!(some_member_publisher.sinks().len(), 1);
        let is_some_member_has_responder_in_sinks = some_member_publisher
            .sinks()
            .into_iter()
            .filter(|p| p.ptr_eq(&responder_play2_endpoint))
            .count()
            == 1;
        assert!(is_some_member_has_responder_in_sinks);
    }

    #[test]
    fn publisher_delete_all_their_players() {
        let store = get_test_store();

        let caller = store.get(&id("caller")).unwrap();
        let some_member = store.get(&id("some-member")).unwrap();
        let responder = store.get(&id("responder")).unwrap();

        caller.remove_src(&id("publish"));
        assert_eq!(responder.sinks().len(), 1);

        some_member.remove_src(&id("publish"));
        assert_eq!(responder.sinks().len(), 0);
    }

    #[test]
    fn player_delete_self_from_publisher_sink() {
        let store = get_test_store();

        let caller = store.get(&id("caller")).unwrap();
        let some_member = store.get(&id("some-member")).unwrap();
        let responder = store.get(&id("responder")).unwrap();

        let caller_publisher = caller.get_src_by_id(&id("publish")).unwrap();
        let some_member_publisher =
            some_member.get_src_by_id(&id("publish")).unwrap();

        responder.remove_sink(&id("play"));
        assert_eq!(caller_publisher.sinks().len(), 0);
        assert_eq!(some_member_publisher.sinks().len(), 1);

        responder.remove_sink(&id("play2"));
        assert_eq!(caller_publisher.sinks().len(), 0);
        assert_eq!(some_member_publisher.sinks().len(), 0);
    }
}<|MERGE_RESOLUTION|>--- conflicted
+++ resolved
@@ -25,14 +25,8 @@
     media::{IceUser, PeerId},
 };
 
-<<<<<<< HEAD
 use super::endpoints::webrtc::{WebRtcPlayEndpoint, WebRtcPublishEndpoint};
-=======
-use super::endpoints::webrtc::{
-    WebRtcPlayEndpoint, WebRtcPlayId, WebRtcPublishEndpoint, WebRtcPublishId,
-};
 use std::rc::Weak;
->>>>>>> 090a825a
 
 /// Errors which may occur while loading [`Member`]s from [`RoomSpec`].
 #[derive(Debug, Fail)]
@@ -99,24 +93,15 @@
     ///
     /// To fill this [`Member`], you need to call the [`Member::load`]
     /// function.
-<<<<<<< HEAD
     pub fn new(id: MemberId, credentials: String, room_id: RoomId) -> Self {
-        Self(RefCell::new(MemberInner {
-=======
-    fn new(id: MemberId, credentials: String) -> Self {
         Self(Rc::new(RefCell::new(MemberInner {
->>>>>>> 090a825a
             id,
             srcs: HashMap::new(),
             sinks: HashMap::new(),
             credentials,
             ice_user: None,
-<<<<<<< HEAD
             room_id,
-        }))
-=======
         })))
->>>>>>> 090a825a
     }
 
     /// Lookup [`MemberSpec`] by ID from [`MemberSpec`].
@@ -209,24 +194,12 @@
 
                 publisher.add_sink(new_play_endpoint.downgrade());
             } else {
-<<<<<<< HEAD
                 let new_publish_id = &spec_play_endpoint.src.endpoint_id;
                 let new_publish = Rc::new(WebRtcPublishEndpoint::new(
                     new_publish_id.clone(),
                     publisher_endpoint.p2p.clone(),
-                    Rc::downgrade(&publisher_member),
+                    publisher_member.downgrade(),
                 ));
-=======
-                let new_publish_id = WebRtcPublishId(
-                    spec_play_endpoint.src.endpoint_id.to_string(),
-                );
-                let new_publish = WebRtcPublishEndpoint::new(
-                    new_publish_id.clone(),
-                    publisher_endpoint.p2p.clone(),
-                    Vec::new(),
-                    publisher_member.downgrade(),
-                );
->>>>>>> 090a825a
 
                 let new_self_play_id = WebRtcPlayId(spec_play_name.to_string());
                 let new_self_play = WebRtcPlayEndpoint::new(
@@ -252,14 +225,8 @@
                     self.insert_src(WebRtcPublishEndpoint::new(
                         endpoint_id,
                         e.p2p.clone(),
-<<<<<<< HEAD
-                        Rc::downgrade(&this_member),
-                    )));
-=======
-                        Vec::new(),
                         this_member.downgrade(),
                     ));
->>>>>>> 090a825a
                 }
             },
         );
@@ -405,7 +372,6 @@
         self.0.borrow_mut().srcs.remove(id);
     }
 
-<<<<<<< HEAD
     /// Take sink from [`Member`]'s `sinks`.
     pub fn take_sink(
         &self,
@@ -438,16 +404,16 @@
     ) {
         let src = member.get_src_by_id(&spec.src.endpoint_id).unwrap();
 
-        let sink = Rc::new(WebRtcPlayEndpoint::new(
+        let sink = WebRtcPlayEndpoint::new(
             id,
             spec.src,
-            Rc::downgrade(&src),
-            Rc::downgrade(&member),
-        ));
-
-        src.add_sink(Rc::downgrade(&sink));
+            src.downgrade(),
+            member.downgrade(),
+        );
+
+        src.add_sink(sink.downgrade());
         member.insert_sink(sink);
-=======
+    }
     /// Downgrade strong [`Member`]'s pointer to weak [`WeakMember`] pointer.
     pub fn downgrade(&self) -> WeakMember {
         WeakMember(Rc::downgrade(&self.0))
@@ -477,7 +443,6 @@
     /// Safe upgrade to [`Member`].
     pub fn safe_upgrade(&self) -> Option<Member> {
         Weak::upgrade(&self.0).map(Member)
->>>>>>> 090a825a
     }
 }
 
@@ -487,8 +452,7 @@
 /// Returns store of all [`Member`]s loaded from [`RoomSpec`].
 pub fn parse_members(
     room_spec: &RoomSpec,
-<<<<<<< HEAD
-) -> Result<HashMap<MemberId, Rc<Member>>, MembersLoadError> {
+) -> Result<HashMap<MemberId, Member>, MembersLoadError> {
     let members_spec = match room_spec.members() {
         Ok(o) => o,
         Err(e) => {
@@ -500,24 +464,16 @@
             ))
         }
     };
-=======
-) -> Result<HashMap<MemberId, Member>, MembersLoadError> {
-    let members_spec = room_spec.members()?;
->>>>>>> 090a825a
     let mut members = HashMap::new();
 
     for (id, member) in &members_spec {
         members.insert(
             id.clone(),
-<<<<<<< HEAD
-            Rc::new(Member::new(
+            Member::new(
                 id.clone(),
                 member.credentials().to_string(),
                 room_spec.id.clone(),
-            )),
-=======
-            Member::new(id.clone(), member.credentials().to_string()),
->>>>>>> 090a825a
+            ),
         );
     }
 
