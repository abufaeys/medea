--- conflicted
+++ resolved
@@ -32,14 +32,9 @@
     log::prelude::*,
     media::IceUser,
     signalling::{
-<<<<<<< HEAD
         elements::{parse_members, Member, MembersLoadError},
         room::{ActFuture, RoomError},
         Room,
-=======
-        room::{ActFuture, RoomError},
-        Room, RoomId,
->>>>>>> c02e701c
     },
     turn::{BoxedTurnAuthService, TurnServiceErr, UnreachablePolicy},
 };
@@ -246,12 +241,8 @@
                         error!("Error deleting IceUser {:?}", err)
                     }),
                 ));
-<<<<<<< HEAD
-                // ctx.notify(CloseRoom {})
-=======
                 // TODO: we have no way to handle absence of RpcConnection right
                 //       now.
->>>>>>> c02e701c
             }
             ClosedReason::Lost => {
                 self.drop_connection_tasks.insert(
