--- conflicted
+++ resolved
@@ -48,12 +48,8 @@
         room::{ActFuture, RoomError},
         Room,
     },
-<<<<<<< HEAD
     turn::{TurnServiceErr, UnreachablePolicy},
     AppContext,
-=======
-    turn::{TurnAuthService, TurnServiceErr, UnreachablePolicy},
->>>>>>> 271bf0b3
 };
 
 #[derive(Fail, Debug)]
@@ -107,13 +103,8 @@
     /// [`Member`]s which currently are present in this [`Room`].
     members: HashMap<MemberId, Member>,
 
-<<<<<<< HEAD
     /// Global app context.
     app: AppContext,
-=======
-    /// Service for managing authorization on Turn server.
-    turn: Arc<dyn TurnAuthService>,
->>>>>>> 271bf0b3
 
     /// Established [`RpcConnection`]s of [`Member`]s in this [`Room`].
     ///
@@ -132,12 +123,7 @@
     /// Create new [`ParticipantService`] from [`RoomSpec`].
     pub fn new(
         room_spec: &RoomSpec,
-<<<<<<< HEAD
         context: AppContext,
-=======
-        reconnect_timeout: Duration,
-        turn: Arc<dyn TurnAuthService>,
->>>>>>> 271bf0b3
     ) -> Result<Self, MembersLoadError> {
         Ok(Self {
             room_id: room_spec.id().clone(),
@@ -148,9 +134,10 @@
         })
     }
 
+    // TODO: try return ref
     /// Lookup [`Member`] by provided id.
-    pub fn get_member_by_id(&self, id: &MemberId) -> Option<&Member> {
-        self.members.get(id)
+    pub fn get_member_by_id(&self, id: &MemberId) -> Option<Member> {
+        self.members.get(id).cloned()
     }
 
     /// Generate [`LocalUri`] which point to some [`Member`] in this `Room`.
@@ -194,7 +181,7 @@
         &self,
         member_id: &MemberId,
         credentials: &str,
-    ) -> Result<&Member, AuthorizationError> {
+    ) -> Result<Member, AuthorizationError> {
         match self.get_member_by_id(member_id) {
             Some(member) => {
                 if member.credentials().eq(credentials) {
