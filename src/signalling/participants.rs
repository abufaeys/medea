--- conflicted
+++ resolved
@@ -3,14 +3,7 @@
 //! [`RpcConnection`] authorization, establishment, message sending, Turn
 //! credentials management.
 
-<<<<<<< HEAD
 use std::{rc::Rc, time::Instant};
-=======
-use std::{
-    sync::Arc,
-    time::{Duration, Instant},
-};
->>>>>>> 090a825a
 
 use actix::{
     fut::wrap_future, ActorFuture, AsyncContext, Context, MailboxError,
