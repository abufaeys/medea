--- conflicted
+++ resolved
@@ -24,13 +24,7 @@
     Future,
 };
 
-<<<<<<< HEAD
-use medea_client_api_proto::{
-    CloseDescription, Event, RpcConnectionCloseReason,
-};
-=======
 use medea_client_api_proto::{CloseDescription, CloseReason, Event};
->>>>>>> 3d71e23a
 
 use crate::{
     api::{
@@ -207,18 +201,10 @@
             {
                 ctx.cancel_future(handler);
             }
-<<<<<<< HEAD
             self.connections.insert(member_id, conn);
             Box::new(wrap_future(
                 connection
-                    .close(CloseDescription::new(
-                        RpcConnectionCloseReason::NewConnection,
-                    ))
-=======
-            Box::new(wrap_future(
-                connection
                     .close(CloseDescription::new(CloseReason::Reconnected))
->>>>>>> 3d71e23a
                     .then(move |_| Ok(member)),
             ))
         } else {
@@ -324,16 +310,10 @@
         let mut close_fut = self.connections.drain().fold(
             vec![],
             |mut futures, (_, mut connection)| {
-<<<<<<< HEAD
-                futures.push(connection.close(CloseDescription::new(
-                    RpcConnectionCloseReason::Finished,
-                )));
-=======
                 futures.push(
                     connection
                         .close(CloseDescription::new(CloseReason::Finished)),
                 );
->>>>>>> 3d71e23a
                 futures
             },
         );
