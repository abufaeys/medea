--- conflicted
+++ resolved
@@ -7,11 +7,7 @@
 use std::string::ToString;
 
 use derive_more::Display;
-<<<<<<< HEAD
-use medea_control_api_proto::grpc::medea as proto;
-=======
 use medea_control_api_proto::grpc::api as proto;
->>>>>>> a41e335d
 
 use crate::{
     api::control::{
@@ -113,10 +109,7 @@
         } else {
             self.error_code.to_string()
         };
-<<<<<<< HEAD
-
-=======
->>>>>>> a41e335d
+
         proto::Error {
             doc: String::new(),
             text,
