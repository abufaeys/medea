//! URLs for callbacks implementation.

use std::{convert::TryFrom, fmt};

use derive_more::{Display, From};
use serde::{de::Visitor, Deserialize, Deserializer};
use url::{ParseError, Url};

/// Callback URL for gRPC client.
///
/// Note that this newtype stores only host and port of gRPC callback client
/// without anything else (protocol e.g.).
///
/// In [`Display`] implementation protocol will be added to this address.
#[derive(Clone, Debug, Display, Eq, PartialEq, Hash)]
#[display(fmt = "grpc://{}", _0)]
pub struct GrpcCallbackUrl(String);

impl GrpcCallbackUrl {
    /// Returns address for gRPC callback client.
    ///
    /// If you wish to get address with protocol - just use [`Display`]
    /// implementation.
    #[inline]
    pub fn addr(&self) -> String {
<<<<<<< HEAD
=======
        // TODO: Do not hardcode protocol.
>>>>>>> a41e335d
        format!("http://{}", self.0)
    }
}

/// All callback URLs which supported by Medea.
#[derive(Clone, derive_more::Display, Debug, Eq, PartialEq, Hash)]
pub enum CallbackUrl {
    /// gRPC callbacks type.
    Grpc(GrpcCallbackUrl),
}

/// Error of [`CallbackUrl`] parsing.
#[derive(Debug, Display, From)]
pub enum CallbackUrlParseError {
    #[display(fmt = "{:?}", _0)]
    UrlParseErr(ParseError),

    #[display(fmt = "Missing host")]
    MissingHost,

    #[display(fmt = "Unsupported URL scheme")]
    UnsupportedScheme,
}

impl TryFrom<String> for CallbackUrl {
    type Error = CallbackUrlParseError;

    fn try_from(value: String) -> Result<Self, Self::Error> {
        let url = Url::parse(&value)?;
        let url_scheme = url.scheme();
        let host = url
            .host()
            .ok_or_else(|| CallbackUrlParseError::MissingHost)?;
        let host = if let Some(port) = url.port() {
            format!("{}:{}", host, port)
        } else {
            host.to_string()
        };

        match url_scheme {
            "grpc" => Ok(Self::Grpc(GrpcCallbackUrl(host))),
            _ => Err(CallbackUrlParseError::UnsupportedScheme),
        }
    }
}

impl<'de> Deserialize<'de> for CallbackUrl {
    fn deserialize<D>(deserializer: D) -> Result<Self, D::Error>
    where
        D: Deserializer<'de>,
    {
        struct SrcUriVisitor;

        impl<'de> Visitor<'de> for SrcUriVisitor {
            type Value = CallbackUrl;

            fn expecting(&self, formatter: &mut fmt::Formatter) -> fmt::Result {
                formatter.write_str(
                    "URI to callback client in format like \
                     'grpc://127.0.0.1:9090'.",
                )
            }

            fn visit_str<E>(self, value: &str) -> Result<CallbackUrl, E>
            where
                E: serde::de::Error,
            {
                match CallbackUrl::try_from(value.to_owned()) {
                    Ok(src_uri) => Ok(src_uri),
                    Err(e) => Err(serde::de::Error::custom(e)),
                }
            }
        }

        deserializer.deserialize_identifier(SrcUriVisitor)
    }
}

#[cfg(test)]
mod tests {
    use super::*;

    #[test]
    fn successful_parse_grpc_url() {
        for (url, expected_callback_url) in &[
            ("grpc://127.0.0.1:9090", "http://127.0.0.1:9090"),
            ("grpc://example.com:9090", "http://example.com:9090"),
            ("grpc://example.com", "http://example.com"),
            ("grpc://127.0.0.1", "http://127.0.0.1"),
        ] {
            let callback_url =
                CallbackUrl::try_from((*url).to_string()).unwrap();
            match callback_url {
                CallbackUrl::Grpc(grpc_callback_url) => {
                    assert_eq!(
                        grpc_callback_url.addr(),
                        (*expected_callback_url).to_string()
                    );
                }
            }
        }
    }

    #[test]
    fn error_on_unsupported_scheme() {
        for url in &[
            "asdf://example.com:9090",
            "asdf://127.0.0.1",
            "asdf://127.0.0.1:9090",
        ] {
            let err = CallbackUrl::try_from((*url).to_string()).unwrap_err();
            match err {
                CallbackUrlParseError::UnsupportedScheme => {}
                _ => {
                    unreachable!("Unreachable error (URL = {}): {:?}", url, err)
                }
            }
        }
    }

    #[test]
    fn error_on_url_without_scheme() {
        for url in &[
            "127.0.0.1",
            "127.0.0.1:9090",
            "example.com",
            "example.com:9090",
        ] {
            let err = CallbackUrl::try_from((*url).to_string()).unwrap_err();
            match err {
                CallbackUrlParseError::UrlParseErr(e) => match e {
                    ParseError::RelativeUrlWithoutBase => {}
                    _ => unreachable!(
                        "Unreachable ParseError [URL = {}]: {:?}.",
                        url, e
                    ),
                },
                CallbackUrlParseError::MissingHost => {}
                _ => {
                    unreachable!("Unreachable error [URL = {}]: {:?}", url, err)
                }
            }
        }
    }
}<|MERGE_RESOLUTION|>--- conflicted
+++ resolved
@@ -23,10 +23,7 @@
     /// implementation.
     #[inline]
     pub fn addr(&self) -> String {
-<<<<<<< HEAD
-=======
         // TODO: Do not hardcode protocol.
->>>>>>> a41e335d
         format!("http://{}", self.0)
     }
 }
