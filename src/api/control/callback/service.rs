--- conflicted
+++ resolved
@@ -21,62 +21,6 @@
     log::prelude::*,
 };
 
-<<<<<<< HEAD
-type CallbackClientArc = Arc<Box<dyn CallbackClient>>;
-
-/// Service which stores and lazily creates [`CallbackRequest`] clients.
-#[derive(Debug, Default)]
-pub struct CallbackService<B>(
-    // TODO: Hashmap entries are not dropped anywhere. some kind of
-    //       [expiring map](https://github.com/jhalterman/expiringmap)
-    //       would fit here.
-    Arc<RwLock<HashMap<CallbackUrl, CallbackClientArc>>>,
-    PhantomData<B>,
-);
-
-impl<B> Clone for CallbackService<B> {
-    fn clone(&self) -> Self {
-        Self(self.0.clone(), self.1)
-    }
-}
-
-impl<B: CallbackClientFactory + 'static> CallbackService<B> {
-    async fn send_request(
-        &self,
-        request: CallbackRequest,
-        callback_url: CallbackUrl,
-    ) -> Result<(), CallbackClientError> {
-        info!(
-            "Sending CallbackRequest [{:?}] to [{}]",
-            request, callback_url
-        );
-
-        let read_lock = self.0.read().await;
-        let client = if let Some(client) = read_lock.get(&callback_url) {
-            Arc::clone(client)
-        } else {
-            drop(read_lock);
-
-            // We are building client while holding write lock to avoid races,
-            // that can lead to creating multiple clients to same uri.
-            let mut write_lock = self.0.write().await;
-            if let Some(client) = write_lock.get(&callback_url) {
-                Arc::clone(client)
-            } else {
-                let new_client: CallbackClientArc =
-                    Arc::new(B::build(callback_url.clone()).await?);
-                write_lock.insert(callback_url, Arc::clone(&new_client));
-
-                new_client
-            }
-        };
-
-        client.send(request).await?;
-
-        Ok(())
-    }
-
-=======
 /// Service which stores and lazily creates [`CallbackRequest`] clients.
 #[derive(Debug, Default)]
 pub struct CallbackService<B> {
@@ -134,7 +78,6 @@
         Ok(())
     }
 
->>>>>>> a41e335d
     /// Asynchronously sends [`CallbackEvent`] for provided [`StatefulFid`] to
     /// [`CallbackClient`].
     ///
@@ -150,90 +93,7 @@
         let this = self.clone();
         Arbiter::spawn(async move {
             let req = CallbackRequest::new(fid, event.into());
-<<<<<<< HEAD
 
-            if let Err(e) = this.send_request(req, callback_url).await {
-                error!("Failed to send callback because {:?}.", e);
-            }
-        })
-    }
-}
-
-#[cfg(test)]
-mod tests {
-    use std::{convert::TryFrom as _, time::Duration};
-
-    use futures::channel::oneshot;
-    use serial_test_derive::serial;
-
-    use crate::api::control::callback::{
-        clients::{MockCallbackClient, MockCallbackClientFactory},
-        OnJoinEvent,
-    };
-
-    use super::*;
-
-    /// Returns [`CallbackRequest`] to a `foo` element.
-    fn callback_request() -> CallbackRequest {
-        CallbackRequest::new(
-            StatefulFid::try_from("foo".to_string()).unwrap(),
-            CallbackEvent::OnJoin(OnJoinEvent),
-        )
-    }
-
-    /// Returns [`CallbackUrl`] to a `grpc://127.0.0.1:6565`.
-    fn callback_url() -> CallbackUrl {
-        CallbackUrl::try_from("grpc://127.0.0.1:6565".to_string()).unwrap()
-    }
-
-    /// Tests that only 1 [`CallbackClient`] will be created on 10 calls of
-    /// [`CallbackService::send_request`].
-    #[actix_rt::test]
-    #[serial]
-    async fn only_one_client_will_be_created() {
-        const SEND_COUNT: usize = 10;
-
-        let mut client_mock = MockCallbackClient::new();
-        client_mock
-            .expect_send()
-            .times(SEND_COUNT)
-            .returning(|_| Box::pin(async { Ok(()) }));
-
-        let client_builder_ctx = MockCallbackClientFactory::build_context();
-        client_builder_ctx.expect().times(1).return_once(move |_| {
-            Box::pin(async move {
-                Ok(Box::new(client_mock) as Box<dyn CallbackClient>)
-            })
-        });
-
-        let callback_service =
-            CallbackService::<MockCallbackClientFactory>::default();
-        for _ in 0..SEND_COUNT {
-            callback_service
-                .send_request(callback_request(), callback_url())
-                .await
-                .unwrap();
-        }
-    }
-
-    /// Tests that two simultaneous calls of [`CallbackService::send_request`]
-    /// from two threads will create only one [`CallbackClient`].
-    #[actix_rt::test]
-    #[serial]
-    async fn only_one_client_will_be_created_on_multithread() {
-        let mut client_mock = MockCallbackClient::new();
-        client_mock
-            .expect_send()
-            .times(2)
-            .returning(|_| Box::pin(async { Ok(()) }));
-
-        let client_builder_ctx = MockCallbackClientFactory::build_context();
-        client_builder_ctx.expect().times(1).return_once(move |_| {
-            Box::pin(async move {
-                tokio::time::delay_for(Duration::from_millis(50)).await;
-                Ok(Box::new(client_mock) as Box<dyn CallbackClient>)
-            })
-=======
             if let Err(e) = this.send_request(req, callback_url).await {
                 error!("Failed to send callback because {:?}.", e);
             }
@@ -292,33 +152,11 @@
                 Ok(Arc::new(client_mock) as Arc<dyn CallbackClient>)
             }
             .boxed_local()
->>>>>>> a41e335d
         });
 
         let callback_service =
             CallbackService::<MockCallbackClientFactory>::default();
 
-<<<<<<< HEAD
-        let (wait_for_another_arbiter_tx, wait_for_another_arbiter_rx) =
-            oneshot::channel();
-        let another_arbiter_callback_service = callback_service.clone();
-        Arbiter::new().exec_fn(move || {
-            futures::executor::block_on(Box::pin(async move {
-                another_arbiter_callback_service
-                    .send_request(callback_request(), callback_url())
-                    .await
-                    .unwrap();
-                wait_for_another_arbiter_tx.send(()).unwrap();
-            }))
-        });
-
-        callback_service
-            .send_request(callback_request(), callback_url())
-            .await
-            .unwrap();
-
-        wait_for_another_arbiter_rx.await.unwrap();
-=======
         let tasks: Vec<_> = (0..SEND_COUNT)
             .map(|_| callback_service.clone())
             .map(|service| {
@@ -331,6 +169,5 @@
             })
             .collect();
         future::join_all(tasks).await;
->>>>>>> a41e335d
     }
 }