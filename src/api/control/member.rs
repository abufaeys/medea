--- conflicted
+++ resolved
@@ -5,13 +5,8 @@
 use std::{collections::HashMap, convert::TryFrom};
 
 use derive_more::{Display, From};
-<<<<<<< HEAD
-use medea_control_api_proto::grpc::control_api::{
-    CreateRequest_oneof_el as ElementProto,
-=======
 use medea_control_api_proto::grpc::api::{
     CreateRequest_oneof_el as ElementProto, Member as MemberProto,
->>>>>>> 6b07bbc9
     Room_Element_oneof_el as RoomElementProto,
 };
 use rand::{distributions::Alphanumeric, Rng};
@@ -124,11 +119,8 @@
 /// This credentials will be generated if in dynamic [Control API] spec not
 /// provided credentials for [`Member`]. This logic you can find in [`TryFrom`]
 /// [`MemberProto`] implemented for [`MemberSpec`].
-<<<<<<< HEAD
-=======
 ///
 /// [Control API]: https://tinyurl.com/yxsqplq7
->>>>>>> 6b07bbc9
 fn generate_member_credentials() -> String {
     rand::thread_rng()
         .sample_iter(&Alphanumeric)
@@ -136,8 +128,6 @@
         .collect()
 }
 
-<<<<<<< HEAD
-=======
 impl TryFrom<MemberProto> for MemberSpec {
     type Error = TryFromProtobufError;
 
@@ -165,7 +155,6 @@
     }
 }
 
->>>>>>> 6b07bbc9
 macro_rules! impl_try_from_proto_for_member {
     ($proto:tt) => {
         impl TryFrom<(Id, $proto)> for MemberSpec {
@@ -175,36 +164,7 @@
                 (id, proto): (Id, $proto),
             ) -> Result<Self, Self::Error> {
                 match proto {
-<<<<<<< HEAD
-                    $proto::member(mut member) => {
-                        let mut pipeline = HashMap::new();
-                        for (id, member_element) in member.take_pipeline() {
-                            if let Some(elem) = member_element.el {
-                                let endpoint = EndpointSpec::try_from((
-                                    EndpointId(id.clone()),
-                                    elem,
-                                ))?;
-                                pipeline.insert(id.into(), endpoint.into());
-                            } else {
-                                return Err(
-                                    TryFromProtobufError::EmptyElement(id),
-                                );
-                            }
-                        }
-
-                        let mut credentials = member.take_credentials();
-                        if credentials.is_empty() {
-                            credentials = generate_member_credentials();
-                        }
-
-                        Ok(Self {
-                            pipeline: Pipeline::new(pipeline),
-                            credentials,
-                        })
-                    }
-=======
                     $proto::member(member) => Self::try_from(member),
->>>>>>> 6b07bbc9
                     _ => Err(TryFromProtobufError::ExpectedOtherElement(
                         String::from("Member"),
                         id.to_string(),
