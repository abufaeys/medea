--- conflicted
+++ resolved
@@ -17,21 +17,12 @@
 use hashbrown::HashMap;
 
 use crate::{
-<<<<<<< HEAD
-    api::client::{Command, Event},
-    api::control::{Id as MemberId, Member},
-    log::prelude::*,
-    media::{
-        AudioSettings, Peer, PeerId, PeerMachine, Track, TrackMediaType,
-        VideoSettings,
-=======
     api::client::{Command, Event, Session},
     api::control::{Id as MemberId, Member},
     log::prelude::*,
     media::{
         peer::{Id as PeerId, Peer, PeerMachine},
         track::{AudioSettings, Track, TrackMediaType, VideoSettings},
->>>>>>> 30550cd3
     },
 };
 
@@ -54,32 +45,15 @@
 
     /// [`Member`]s which currently are present in this [`Room`].
     pub members: HashMap<MemberId, Member>,
-<<<<<<< HEAD
-    /// Established [`WsSession`]s of [`Member`]s in this [`Room`].
-    pub connections: HashMap<MemberId, Box<dyn RpcConnection>>,
-    // TODO: Replace Box<dyn RpcConnection>> with enum,
-    //       as the set of all possible RpcConnection types is not closed.
-    /// Peers of [`Member`]'s this room.
-    member_peers: HashMap<MemberId, PeerId>,
-
-    /// Relations peer to peer.
-    peer_to_peer: HashMap<PeerId, PeerId>,
-
-    /// [`Peer`]s of [`Member`]'s this room.
-    peers: HashMap<PeerId, PeerMachine>,
-
-    peer_index: u64,
-=======
 
     /// [`Peer`]s of [`Member`]s in this [`Room`].
     pub peers: HashMap<PeerId, PeerMachine>,
 
-    /// [`Session`]s of [`Member`]s in this [`Room`].
+    /// [`Session`]s of [`Member`]s with established [`WsConnection`]s.
     pub sessions: HashMap<MemberId, Session>,
 
     /// Index for generate unique ID for [`Peer`] in this [`Room`].
     peer_index: PeerId,
->>>>>>> 30550cd3
 }
 
 impl Room {
@@ -88,29 +62,12 @@
         Room {
             id,
             members,
-<<<<<<< HEAD
-            connections: HashMap::new(),
-            member_peers: HashMap::new(),
-            peers: HashMap::new(),
-            peer_to_peer: HashMap::new(),
-=======
             peers: HashMap::new(),
             sessions: HashMap::new(),
->>>>>>> 30550cd3
             peer_index: 0,
         }
     }
 
-<<<<<<< HEAD
-    /// Generate next ID of [`Peer`].
-    fn next_peer_id(&mut self) -> PeerId {
-        let id = self.peer_index;
-        self.peer_index += 1;
-        id
-    }
-
-    fn remove_peer_by_id(
-=======
     /// Store [`Peer`] in [`Room`].
     fn add_peer(&mut self, id: PeerId, peer: PeerMachine) {
         self.peers.insert(id, peer);
@@ -140,7 +97,6 @@
 
     /// Returns [`Peer`] by its ID.
     fn take_peer(
->>>>>>> 30550cd3
         &mut self,
         peer_id: &PeerId,
     ) -> Result<PeerMachine, RoomError> {
@@ -149,38 +105,6 @@
             .ok_or(RoomError::UnknownPeer(*peer_id))
     }
 
-<<<<<<< HEAD
-    fn get_peer_by_id(
-        &self,
-        peer_id: &PeerId,
-    ) -> Result<&PeerMachine, RoomError> {
-        self.peers
-            .get(peer_id)
-            .ok_or(RoomError::UnknownPeer(*peer_id))
-    }
-
-    /// Begins the negotiation process between peers.
-    ///
-    /// Creates audio and video tracks and stores links to them in
-    /// interconnected peers.
-    fn start_pipeline(
-        &mut self,
-        caller: MemberId,
-        responder: MemberId,
-    ) -> Result<(), RoomError> {
-        let peer_caller_id = self
-            .member_peers
-            .get(&caller)
-            .map(|id| *id)
-            .ok_or(RoomError::MemberWithoutPeer(caller))?;
-        let peer_responder_id = self
-            .member_peers
-            .get(&responder)
-            .map(|id| *id)
-            .ok_or(RoomError::MemberWithoutPeer(responder))?;
-        self.peer_to_peer.insert(peer_caller_id, peer_responder_id);
-        self.peer_to_peer.insert(peer_responder_id, peer_caller_id);
-=======
     /// Creates two connected [`Peer`]s and returns [`Event`] to caller
     /// that [`Peer`] is created.
     fn start_pipeline(
@@ -193,54 +117,11 @@
         let callee_peer_id = self.next_peer_id();
         let mut caller_peer = Peer::new(caller_peer_id, caller, callee_peer_id);
         let mut callee_peer = Peer::new(callee_peer_id, callee, caller_peer_id);
->>>>>>> 30550cd3
 
         let track_audio =
             Arc::new(Track::new(1, TrackMediaType::Audio(AudioSettings {})));
         let track_video =
             Arc::new(Track::new(2, TrackMediaType::Video(VideoSettings {})));
-<<<<<<< HEAD
-
-        let peer_caller = self
-            .peers
-            .remove(&peer_caller_id)
-            .ok_or(RoomError::UnknownPeer(peer_caller_id))?;
-
-        let new_peer_caller = match peer_caller {
-            PeerMachine::New(mut peer) => {
-                peer.add_sender(track_audio.clone());
-                peer.add_sender(track_video.clone());
-                Ok(PeerMachine::WaitLocalSDP(peer.start(
-                    peer_responder_id,
-                    |member_id, event| {
-                        let connection =
-                            self.connections.get(&member_id).unwrap();
-                        connection.send_event(event);
-                    },
-                )))
-            }
-            _ => Err(RoomError::UnmatchedState(peer_caller_id)),
-        }?;
-        self.peers.insert(peer_caller_id, new_peer_caller);
-
-        let peer_responder = self
-            .peers
-            .remove(&peer_responder_id)
-            .ok_or(RoomError::UnknownPeer(peer_responder_id))?;
-
-        let new_peer_responder = match peer_responder {
-            PeerMachine::New(mut peer) => {
-                peer.add_receiver(track_audio);
-                peer.add_receiver(track_video);
-                Ok(PeerMachine::New(peer))
-            }
-            _ => Err(RoomError::UnmatchedState(peer_responder_id)),
-        }?;
-        self.peers.insert(peer_responder_id, new_peer_responder);
-        Ok(())
-    }
-
-=======
         caller_peer.add_sender(track_audio.clone());
         caller_peer.add_sender(track_video.clone());
         callee_peer.add_receiver(track_audio);
@@ -265,57 +146,10 @@
 
     /// Applies an offer to the specified and associated [`Peer`].
     /// Returns [`Event`] to callee that [`Peer`] is created.
->>>>>>> 30550cd3
     fn handle_make_sdp_offer(
         &mut self,
         from_peer_id: PeerId,
         sdp_offer: String,
-<<<<<<< HEAD
-    ) -> Result<(), RoomError> {
-        let from_peer = self.remove_peer_by_id(&from_peer_id)?;
-        let from_peer = match from_peer {
-            PeerMachine::WaitLocalSDP(peer) => Ok(PeerMachine::WaitRemoteSDP(
-                peer.set_local_sdp(sdp_offer.clone()),
-            )),
-            _ => {
-                error!("Unmatched state caller peer");
-                Err(RoomError::UnmatchedState(from_peer_id))
-            }
-        }?;
-
-        self.peers.insert(from_peer_id, from_peer);
-
-        let responder_peer_id = self
-            .peer_to_peer
-            .get(&from_peer_id)
-            .map(|&id| id)
-            .ok_or(RoomError::NoOpponentPeer(from_peer_id))?;
-        let peer_responder = self
-            .peers
-            .remove(&responder_peer_id)
-            .ok_or(RoomError::UnknownPeer(responder_peer_id))?;
-        let new_peer_responder = match peer_responder {
-            PeerMachine::New(peer) => {
-                Ok(PeerMachine::WaitLocalHaveRemote(peer.set_remote_sdp(
-                    from_peer_id,
-                    sdp_offer,
-                    |member_id, event| {
-                        let connection =
-                            self.connections.get(&member_id).unwrap();
-                        connection.send_event(event);
-                    },
-                )))
-            }
-            _ => {
-                error!("Unmatched state responder peer");
-                Err(RoomError::UnmatchedState(responder_peer_id))
-            }
-        }?;
-        self.peers.insert(responder_peer_id, new_peer_responder);
-        Ok(())
-    }
-
-=======
     ) -> Result<OnEvent, RoomError> {
         let from_peer = self.take_peer(&from_peer_id)?;
         let to_peer_id = from_peer.to_peer();
@@ -352,57 +186,10 @@
 
     /// Applies an answer to the specified and associated [`Peer`].
     /// Returns [`Event`] to caller that callee has confirmed offer.
->>>>>>> 30550cd3
     fn handle_make_sdp_answer(
         &mut self,
         from_peer_id: PeerId,
         sdp_answer: String,
-<<<<<<< HEAD
-    ) -> Result<(), RoomError> {
-        let from_peer = self.remove_peer_by_id(&from_peer_id)?;
-        let from_peer = match from_peer {
-            PeerMachine::WaitLocalHaveRemote(peer) => {
-                Ok(PeerMachine::Stable(peer.set_local_sdp(sdp_answer.clone())))
-            }
-            _ => {
-                error!("Unmatched state caller peer");
-                Err(RoomError::UnmatchedState(from_peer_id))
-            }
-        }?;
-        self.peers.insert(from_peer_id, from_peer);
-
-        let caller_peer_id = self
-            .peer_to_peer
-            .get(&from_peer_id)
-            .map(|&id| id)
-            .ok_or(RoomError::NoOpponentPeer(from_peer_id))?;
-        let peer_caller = self
-            .peers
-            .remove(&caller_peer_id)
-            .ok_or(RoomError::UnknownPeer(caller_peer_id))?;
-        let new_peer_caller = match peer_caller {
-            PeerMachine::WaitRemoteSDP(peer) => {
-                Ok(PeerMachine::Stable(peer.set_remote_sdp(
-                    sdp_answer,
-                    |peer_id, member_id, sdp_answer| {
-                        let connection =
-                            self.connections.get(&member_id).unwrap();
-                        let event = Event::SdpAnswerMade {
-                            peer_id,
-                            sdp_answer,
-                        };
-                        connection.send_event(event);
-                    },
-                )))
-            }
-            _ => Err(RoomError::UnmatchedState(caller_peer_id)),
-        }?;
-        self.peers.insert(caller_peer_id, new_peer_caller);
-
-        Ok(())
-    }
-
-=======
     ) -> Result<OnEvent, RoomError> {
         let from_peer = self.take_peer(&from_peer_id)?;
         let to_peer_id = from_peer.to_peer();
@@ -437,59 +224,10 @@
     }
 
     /// Sends Ice Candidate from the specified to the associated [`Peer`].
->>>>>>> 30550cd3
     fn handle_set_ice_candidate(
         &mut self,
         from_peer_id: PeerId,
         candidate: String,
-<<<<<<< HEAD
-    ) -> Result<(), RoomError> {
-        fn send_candidate_to_remote(
-            room: &Room,
-            from_peer_id: PeerId,
-            candidate: String,
-        ) -> Result<(), RoomError> {
-            let remote_peer_id = room
-                .peer_to_peer
-                .get(&from_peer_id)
-                .ok_or(RoomError::NoOpponentPeer(from_peer_id))?;
-
-            let remote = room
-                .peers
-                .get(remote_peer_id)
-                .ok_or(RoomError::UnknownPeer(*remote_peer_id))?;
-
-            let remote_member_id = remote.get_member_id();
-            let remote = room
-                .connections
-                .get(&remote_member_id)
-                .ok_or(RoomError::InvalidConnection(remote_member_id))?;
-
-            remote.send_event(Event::IceCandidateDiscovered {
-                peer_id: *remote_peer_id,
-                candidate,
-            });
-
-            Ok(())
-        };
-
-        let from_peer = self.remove_peer_by_id(&from_peer_id)?;
-        match from_peer {
-            PeerMachine::WaitLocalSDP(_) => {
-                send_candidate_to_remote(self, from_peer_id, candidate)
-            }
-            PeerMachine::WaitLocalHaveRemote(_) => {
-                send_candidate_to_remote(self, from_peer_id, candidate)
-            }
-            PeerMachine::WaitRemoteSDP(_) => {
-                send_candidate_to_remote(self, from_peer_id, candidate)
-            }
-            PeerMachine::Stable(_) => {
-                send_candidate_to_remote(self, from_peer_id, candidate)
-            }
-            _ => Err(RoomError::UnmatchedState(from_peer_id)),
-        }
-=======
     ) -> Result<OnEvent, RoomError> {
         let from_peer = self.get_peer(&from_peer_id)?;
         let to_peer_id = from_peer.to_peer();
@@ -515,7 +253,6 @@
                 candidate,
             },
         })
->>>>>>> 30550cd3
     }
 }
 
@@ -529,11 +266,6 @@
 pub trait RpcConnection: fmt::Debug + Send {
     /// Closes [`RpcConnection`].
     /// No [`RpcConnectionClosed`] signals should be emitted.
-<<<<<<< HEAD
-    fn close(&mut self) -> Box<dyn Future<Item = (), Error = ()>>;
-
-    fn send_event(&self, event: Event);
-=======
     fn close(&self) -> Box<dyn Future<Item = (), Error = ()>>;
 
     /// Sends [`Event`] to remote [`Member`].
@@ -541,7 +273,6 @@
         &self,
         event: Event,
     ) -> Box<dyn Future<Item = (), Error = ()>>;
->>>>>>> 30550cd3
 }
 
 /// Signal for authorizing new [`RpcConnection`] before establishing.
@@ -561,20 +292,6 @@
     MemberNotExists,
     /// Provided credentials are invalid.
     InvalidCredentials,
-}
-
-#[derive(Fail, Debug)]
-pub enum RoomError {
-    #[fail(display = "Member without peer {}", _0)]
-    MemberWithoutPeer(MemberId),
-    #[fail(display = "Invalid connection of member {}", _0)]
-    InvalidConnection(MemberId),
-    #[fail(display = "Unknown peer {}", _0)]
-    UnknownPeer(PeerId),
-    #[fail(display = "Peer dont have opponent {}", _0)]
-    NoOpponentPeer(PeerId),
-    #[fail(display = "Unmatched state of peer {}", _0)]
-    UnmatchedState(PeerId),
 }
 
 impl Handler<AuthorizeRpcConnection> for Room {
@@ -608,8 +325,7 @@
 }
 
 /// Ergonomic type alias for using [`ActorFuture`] for [`Room`].
-type ActFuture<I, E> =
-    Box<dyn ActorFuture<Actor = Room, Item = I, Error = E> + 'static>;
+type ActFuture<I, E> = Box<dyn ActorFuture<Actor = Room, Item = I, Error = E>>;
 
 impl Handler<RpcConnectionEstablished> for Room {
     type Result = ActFuture<(), ()>;
@@ -626,14 +342,6 @@
         info!("RpcConnectionEstablished for member {}", msg.member_id);
 
         let mut fut = Either::A(future::ok(()));
-<<<<<<< HEAD
-        let mut reconnected = false;
-
-        if let Some(mut old_conn) = self.connections.remove(&msg.member_id) {
-            debug!("Closing old RpcConnection for member {}", msg.member_id);
-            fut = Either::B(old_conn.close());
-            reconnected = true;
-=======
         if let Some(session) = self.sessions.get_mut(&msg.member_id) {
             debug!(
                 "Replaced RpcConnection for member {} session",
@@ -652,7 +360,6 @@
             active_members.iter().for_each(|&callee| {
                 ctx.notify(self.start_pipeline(caller, callee));
             });
->>>>>>> 30550cd3
         }
         Box::new(wrap_future(fut))
     }
@@ -661,24 +368,6 @@
 impl Handler<Command> for Room {
     type Result = ActFuture<(), RoomError>;
 
-<<<<<<< HEAD
-        if !reconnected {
-            let peer_id = self.next_peer_id();
-            let peer = PeerMachine::New(Peer::new(peer_id, msg.member_id));
-            self.peers.insert(peer_id, peer);
-            self.member_peers.insert(msg.member_id, peer_id);
-
-            info!("count connections: {}", self.connections.len());
-            if self.connections.len() > 1 {
-                info!("Pipeline started.");
-                self.start_pipeline(1, 2).map_err(|err| {
-                    error!("Failed start pipeline, because: {}", err)
-                });
-            }
-        }
-
-        Box::new(wrap_future(fut))
-=======
     /// Receives [`Command`] from Web client and changes state of interconnected
     /// [`Peer`]s.
     fn handle(
@@ -701,7 +390,6 @@
         Box::new(wrap_future(future::done(
             res.map(|event| ctx.notify(event)),
         )))
->>>>>>> 30550cd3
     }
 }
 
@@ -765,33 +453,6 @@
         if let Some(session) = self.sessions.get(&msg.member_id) {
             ctx.wait(wrap_future(session.send_event(msg.event)));
         }
-    }
-}
-
-impl Handler<Command> for Room {
-    type Result = ActFuture<(), RoomError>;
-
-    /// Receives [`Command`] from Web client and changes state of interconnected
-    /// [`Peer`]s.
-    fn handle(
-        &mut self,
-        command: Command,
-        _ctx: &mut Self::Context,
-    ) -> Self::Result {
-        debug!("receive command: {:?}", command);
-        let fut = match command {
-            Command::MakeSdpOffer { peer_id, sdp_offer } => {
-                future::done(self.handle_make_sdp_offer(peer_id, sdp_offer))
-            }
-            Command::MakeSdpAnswer {
-                peer_id,
-                sdp_answer,
-            } => future::done(self.handle_make_sdp_answer(peer_id, sdp_answer)),
-            Command::SetIceCandidate { peer_id, candidate } => {
-                future::done(self.handle_set_ice_candidate(peer_id, candidate))
-            }
-        };
-        Box::new(wrap_future(fut))
     }
 }
 
