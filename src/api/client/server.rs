//! HTTP server for handling WebSocket connections of Client API.

use actix_web::{
    http, middleware, server, ws, App, AsyncResponder, FutureResponse,
    HttpRequest, HttpResponse, Path, State,
};
use futures::{future, Future as _};
use serde::Deserialize;

use crate::{
    api::{
        client::{
            AuthorizeRpcConnection, Id as RoomId, RoomsRepository,
            RpcConnectionAuthorizationError, WsSession,
        },
        control::Id as MemberId,
    },
<<<<<<< HEAD
    conf::{rpc::Rpc, Conf},
=======
    conf::{Conf, Rpc},
>>>>>>> a004d674
    log::prelude::*,
};

/// Parameters of new WebSocket connection creation HTTP request.
#[derive(Debug, Deserialize)]
struct RequestParams {
    /// ID of [`Room`] that WebSocket connection connects to.
    room_id: RoomId,
    /// ID of [`Member`] that establishes WebSocket connection.
    member_id: MemberId,
    /// Credential of [`Member`] to authorize WebSocket connection with.
    credentials: String,
}

/// Handles all HTTP requests, performs WebSocket handshake (upgrade) and starts
/// new [`WsSession`] for WebSocket connection.
fn ws_index(
    (r, info, state): (
        HttpRequest<Context>,
        Path<RequestParams>,
        State<Context>,
    ),
) -> FutureResponse<HttpResponse> {
    use RpcConnectionAuthorizationError::*;

    debug!("Request params: {:?}", info);

    match state.rooms.get(info.room_id) {
        Some(room) => room
            .send(AuthorizeRpcConnection {
                member_id: info.member_id,
                credentials: info.credentials.clone(),
            })
            .from_err()
            .and_then(move |res| match res {
                Ok(_) => ws::start(
                    &r.drop_state(),
                    WsSession::new(
                        info.member_id,
                        room,
                        state.config.idle_timeout,
                    ),
                ),
                Err(MemberNotExists) => Ok(HttpResponse::NotFound().into()),
                Err(InvalidCredentials) => Ok(HttpResponse::Forbidden().into()),
            })
            .responder(),
        None => future::ok(HttpResponse::NotFound().into()).responder(),
    }
}

/// Context for [`App`] which holds all the necessary dependencies.
pub struct Context {
    /// Repository of all currently existing [`Room`]s in application.
    pub rooms: RoomsRepository,

    /// Settings of application.
    pub config: Rpc,
}

/// Starts HTTP server for handling WebSocket connections of Client API.
pub fn run(rooms: RoomsRepository, config: Conf) {
    let server_addr = config.server.get_bind_addr();

    server::new(move || {
        App::with_state(Context {
            rooms: rooms.clone(),
            config: config.rpc.clone(),
        })
        .middleware(middleware::Logger::default())
        .resource("/ws/{room_id}/{member_id}/{credentials}", |r| {
            r.method(http::Method::GET).with(ws_index)
        })
    })
    .bind(server_addr)
    .unwrap()
    .start();

    info!("Started HTTP server on 0.0.0.0:8080");
}

#[cfg(test)]
mod test {
    use std::{ops::Add, thread, time::Duration};

    use actix::Arbiter;
    use actix_web::{http, test, App};
    use futures::Stream;
    use hashbrown::HashMap;

    use crate::{
        api::{client::Room, control::Member},
<<<<<<< HEAD
        conf::Conf,
=======
        conf::{Conf, Server},
>>>>>>> a004d674
    };

    use super::*;
    use crate::conf::server::Server;

    /// Creates [`RoomsRepository`] for tests filled with a single [`Room`].
    fn room() -> RoomsRepository {
        let members = hashmap! {
            1 => Member{id: 1, credentials: "caller_credentials".into()},
            2 => Member{id: 2, credentials: "responder_credentials".into()},
        };
        let room = Arbiter::start(move |_| Room {
            id: 1,
            members,
            connections: HashMap::new(),
        });
        let rooms = hashmap! {1 => room};
        RoomsRepository::new(rooms)
    }

    /// Creates test WebSocket server of Client API which can handle requests.
    fn ws_server(conf: Conf) -> test::TestServer {
        test::TestServer::with_factory(move || {
            App::with_state(Context {
                rooms: room(),
                config: conf.rpc.clone(),
            })
            .resource("/ws/{room_id}/{member_id}/{credentials}", |r| {
                r.method(http::Method::GET).with(ws_index)
            })
        })
    }

    #[test]
    fn responses_with_pong() {
        let mut server = ws_server(Conf::default());
        let (read, mut write) =
            server.ws_at("/ws/1/1/caller_credentials").unwrap();

        write.text(r#"{"ping":33}"#);
        let (item, _) = server.execute(read.into_future()).unwrap();
        assert_eq!(item, Some(ws::Message::Text(r#"{"pong":33}"#.into())));
    }

    #[test]
    fn disconnects_on_idle() {
        let conf = Conf {
            rpc: Rpc {
                idle_timeout: Duration::new(1, 0),
            },
            server: Server::default(),
        };

        let mut server = ws_server(conf.clone());
        let (read, mut write) =
            server.ws_at("/ws/1/1/caller_credentials").unwrap();

        write.text(r#"{"ping":33}"#);
        let (item, read) = server.execute(read.into_future()).unwrap();
        assert_eq!(item, Some(ws::Message::Text(r#"{"pong":33}"#.into())));

        thread::sleep(conf.rpc.idle_timeout.add(Duration::from_secs(1)));

        let (item, _) = server.execute(read.into_future()).unwrap();
        assert_eq!(
            item,
            Some(ws::Message::Close(Some(ws::CloseCode::Normal.into())))
        );
    }
}<|MERGE_RESOLUTION|>--- conflicted
+++ resolved
@@ -15,11 +15,7 @@
         },
         control::Id as MemberId,
     },
-<<<<<<< HEAD
-    conf::{rpc::Rpc, Conf},
-=======
     conf::{Conf, Rpc},
->>>>>>> a004d674
     log::prelude::*,
 };
 
@@ -112,15 +108,10 @@
 
     use crate::{
         api::{client::Room, control::Member},
-<<<<<<< HEAD
-        conf::Conf,
-=======
         conf::{Conf, Server},
->>>>>>> a004d674
     };
 
     use super::*;
-    use crate::conf::server::Server;
 
     /// Creates [`RoomsRepository`] for tests filled with a single [`Room`].
     fn room() -> RoomsRepository {
