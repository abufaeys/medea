//! HTTP server for handling WebSocket connections of Client API.

use std::io;

use actix::{Actor, Addr, Handler, ResponseActFuture, WrapFuture as _};
use actix_web::{
    dev::Server as ActixServer,
    middleware,
    web::{resource, Data, Path, Payload},
    App, HttpRequest, HttpResponse, HttpServer,
};
use actix_web_actors::ws;
use futures::{
    future::{self, Either},
    Future,
};
use serde::Deserialize;

use crate::{
    api::{
        client::{
            rpc_connection::{AuthorizationError, Authorize},
            session::WsSession,
        },
        control::{MemberId, RoomId},
    },
    conf::{Conf, Rpc},
    log::prelude::*,
    shutdown::ShutdownGracefully,
    signalling::room_repo::RoomRepository,
};

/// Parameters of new WebSocket connection creation HTTP request.
#[derive(Debug, Deserialize)]
struct RequestParams {
    /// ID of [`Room`] that WebSocket connection connects to.
    room_id: RoomId,
    /// ID of [`Member`] that establishes WebSocket connection.
    member_id: MemberId,
    /// Credential of [`Member`] to authorize WebSocket connection with.
    credentials: String,
}

/// Handles all HTTP requests, performs WebSocket handshake (upgrade) and starts
/// new [`WsSession`] for WebSocket connection.
fn ws_index(
    request: HttpRequest,
    info: Path<RequestParams>,
    state: Data<Context>,
    payload: Payload,
) -> impl Future<Item = HttpResponse, Error = actix_web::Error> {
    debug!("Request params: {:?}", info);

    match state.rooms.get(&info.room_id) {
        Some(room) => Either::A(
            room.send(Authorize {
                member_id: info.member_id.clone(),
                credentials: info.credentials.clone(),
            })
            .from_err()
            .and_then(move |res| match res {
                Ok(_) => ws::start(
                    WsSession::new(
                        info.member_id.clone(),
                        room,
                        state.config.idle_timeout,
                    ),
                    &request,
                    payload,
                ),
                Err(AuthorizationError::MemberNotExists) => {
                    Ok(HttpResponse::NotFound().into())
                }
                Err(AuthorizationError::InvalidCredentials) => {
                    Ok(HttpResponse::Forbidden().into())
                }
            }),
        ),
        None => Either::B(future::ok(HttpResponse::NotFound().into())),
    }
}

/// Context for [`App`] which holds all the necessary dependencies.
pub struct Context {
    /// Repository of all currently existing [`Room`]s in application.
<<<<<<< HEAD
    pub rooms: RoomRepository,
=======
    ///
    /// [`Room`]: crate::signalling::Room
    pub rooms: RoomsRepository,
>>>>>>> 4cd6368e

    /// Settings of application.
    pub config: Rpc,
}

/// HTTP server that handles WebSocket connections of Client API.
pub struct Server(ActixServer);

impl Server {
    /// Starts Client API HTTP server.
    pub fn run(rooms: RoomRepository, config: Conf) -> io::Result<Addr<Self>> {
        let server_addr = config.server.bind_addr();

        let server = HttpServer::new(move || {
            App::new()
                .data(Context {
                    rooms: rooms.clone(),
                    config: config.rpc.clone(),
                })
                .wrap(middleware::Logger::default())
                .service(
                    resource("/ws/{room_id}/{member_id}/{credentials}")
                        .route(actix_web::web::get().to_async(ws_index)),
                )
        })
        .disable_signals()
        .bind(server_addr)?
        .start();

        info!("Started Client API HTTP server on {}", server_addr);

        Ok(Self(server).start())
    }
}

impl Actor for Server {
    type Context = actix::Context<Self>;
}

impl Handler<ShutdownGracefully> for Server {
    type Result = ResponseActFuture<Self, (), ()>;

    fn handle(
        &mut self,
        _: ShutdownGracefully,
        _: &mut Self::Context,
    ) -> Self::Result {
        info!("Server received ShutdownGracefully message so shutting down");
        Box::new(self.0.stop(true).into_actor(self))
    }
}

#[cfg(test)]
mod test {
    use std::{ops::Add, thread, time::Duration};

    use actix_http::{ws::Message, HttpService};
    use actix_http_test::{TestServer, TestServerRuntime};
    use futures::{future::IntoFuture as _, sink::Sink as _, Stream as _};

    use crate::{
        api::control, conf::Conf, signalling::Room,
        turn::new_turn_auth_service_mock, AppContext,
    };

    use super::*;

    /// Creates [`RoomRepository`] for tests filled with a single [`Room`].
    fn room(conf: Conf) -> RoomRepository {
        let room_spec =
            control::load_from_yaml_file("tests/specs/pub_sub_video_call.yml")
                .unwrap();

        let app = AppContext::new(conf, new_turn_auth_service_mock());

        let room_id = room_spec.id.clone();
        let client_room = Room::new(&room_spec, app.clone()).unwrap().start();
        let room_hash_map = hashmap! {
            room_id => client_room,
        };

        RoomRepository::new(room_hash_map)
    }

    /// Creates test WebSocket server of Client API which can handle requests.
    fn ws_server(conf: Conf) -> TestServerRuntime {
        TestServer::new(move || {
            HttpService::new(
                App::new()
                    .data(Context {
                        config: conf.rpc.clone(),
                        rooms: room(conf.clone()),
                    })
                    .service(
                        resource("/ws/{room_id}/{member_id}/{credentials}")
                            .route(actix_web::web::get().to_async(ws_index)),
                    ),
            )
        })
    }

    #[test]
    fn ping_pong_and_disconnects_on_idle() {
        let conf = Conf {
            rpc: Rpc {
                idle_timeout: Duration::new(2, 0),
                ..Default::default()
            },
            ..Default::default()
        };

        let mut server = ws_server(conf.clone());
        let socket =
            server.ws_at("/ws/pub-sub-video-call/caller/test").unwrap();

        server
            .block_on(
                socket
                    .send(Message::Text(r#"{"ping": 33}"#.into()))
                    .into_future()
                    .map_err(|e| panic!("{:?}", e))
                    .and_then(|socket| {
                        socket
                            .into_future()
                            .map_err(|(e, _)| panic!("{:?}", e))
                            .and_then(|(item, read)| {
                                assert_eq!(
                                    Some(ws::Frame::Text(Some(
                                        r#"{"pong":33}"#.into()
                                    ))),
                                    item
                                );

                                thread::sleep(
                                    conf.rpc
                                        .idle_timeout
                                        .add(Duration::from_secs(1)),
                                );

                                read.into_future()
                                    .map_err(|(e, _)| panic!("{:?}", e))
                                    .map(|(item, _)| {
                                        assert_eq!(
                                            Some(ws::Frame::Close(Some(
                                                ws::CloseCode::Normal.into()
                                            ))),
                                            item
                                        );
                                    })
                            })
                    }),
            )
            .unwrap();
    }
}<|MERGE_RESOLUTION|>--- conflicted
+++ resolved
@@ -83,13 +83,9 @@
 /// Context for [`App`] which holds all the necessary dependencies.
 pub struct Context {
     /// Repository of all currently existing [`Room`]s in application.
-<<<<<<< HEAD
-    pub rooms: RoomRepository,
-=======
     ///
     /// [`Room`]: crate::signalling::Room
-    pub rooms: RoomsRepository,
->>>>>>> 4cd6368e
+    pub rooms: RoomRepository,
 
     /// Settings of application.
     pub config: Rpc,
