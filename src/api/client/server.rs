--- conflicted
+++ resolved
@@ -109,14 +109,11 @@
     use futures::Stream;
 
     use crate::{
-<<<<<<< HEAD
         api::control,
         conf::{Conf, Server},
-=======
         api::control::Member,
         conf::{Conf, Server, Turn},
         media::create_peers,
->>>>>>> beda4257
         signalling::Room,
         turn::new_turn_auth_service_mock,
     };
@@ -125,13 +122,13 @@
 
     /// Creates [`RoomsRepository`] for tests filled with a single [`Room`].
     fn room(conf: Rpc) -> RoomsRepository {
-<<<<<<< HEAD
         let room_spec =
             control::load_from_yaml_file("tests/specs/pub_sub_video_call.yml")
                 .unwrap();
 
         let client_room =
-            Room::new(&room_spec, conf.reconnect_timeout).unwrap();
+            Room::new(&room_spec, conf.reconnect_timeout,
+                     new_turn_auth_service_mock() ).unwrap();
         let room_id = client_room.get_id();
         let client_room = Arbiter::start(move |_| client_room);
         let room_hash_map = hashmap! {
@@ -139,31 +136,6 @@
         };
 
         RoomsRepository::new(room_hash_map)
-=======
-        let members = hashmap! {
-            1 => Member{
-                id: 1,
-                credentials: "caller_credentials".into(),
-                ice_user: None
-            },
-            2 => Member{
-                id: 2,
-                credentials: "responder_credentials".into(),
-                ice_user: None
-            },
-        };
-        let room = Arbiter::start(move |_| {
-            Room::new(
-                1,
-                members,
-                create_peers(1, 2),
-                conf.reconnect_timeout,
-                new_turn_auth_service_mock(),
-            )
-        });
-        let rooms = hashmap! {1 => room};
-        RoomsRepository::new(rooms)
->>>>>>> beda4257
     }
 
     /// Creates test WebSocket server of Client API which can handle requests.
