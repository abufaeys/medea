--- conflicted
+++ resolved
@@ -146,56 +146,26 @@
 
     use crate::{
         api::control, conf::Conf, signalling::Room,
-        turn::new_turn_auth_service_mock,
+        turn::new_turn_auth_service_mock, AppContext,
     };
 
     use super::*;
 
-<<<<<<< HEAD
     /// Creates [`RoomRepository`] for tests filled with a single [`Room`].
-    fn room(conf: Rpc) -> RoomRepository {
-        let members = hashmap! {
-            1 => Member{
-                id: 1,
-                credentials: "caller_credentials".into(),
-                ice_user: None
-            },
-            2 => Member{
-                id: 2,
-                credentials: "responder_credentials".into(),
-                ice_user: None
-            },
-        };
-        let room = Room::new(
-            1,
-            members,
-            create_peers(1, 2),
-=======
-    /// Creates [`RoomsRepository`] for tests filled with a single [`Room`].
-    fn room(conf: Rpc) -> RoomsRepository {
+    fn room(conf: Conf) -> RoomRepository {
         let room_spec =
             control::load_from_yaml_file("tests/specs/pub_sub_video_call.yml")
                 .unwrap();
 
+        let app = AppContext::new(conf, new_turn_auth_service_mock());
+
         let room_id = room_spec.id.clone();
-        let client_room = Room::new(
-            &room_spec,
->>>>>>> 5ebace2a
-            conf.reconnect_timeout,
-            new_turn_auth_service_mock(),
-        )
-        .unwrap()
-        .start();
-<<<<<<< HEAD
-        let rooms = hashmap! {1 => room};
-        RoomRepository::new(rooms)
-=======
-        let rooms = hashmap! {
+        let client_room = Room::new(&room_spec, app.clone()).unwrap().start();
+        let room_hash_map = hashmap! {
             room_id => client_room,
         };
 
-        RoomsRepository::new(rooms)
->>>>>>> 5ebace2a
+        RoomRepository::new(room_hash_map)
     }
 
     /// Creates test WebSocket server of Client API which can handle requests.
@@ -204,8 +174,8 @@
             HttpService::new(
                 App::new()
                     .data(Context {
-                        rooms: room(conf.rpc.clone()),
                         config: conf.rpc.clone(),
+                        rooms: room(conf.clone()),
                     })
                     .service(
                         resource("/ws/{room_id}/{member_id}/{credentials}")
@@ -217,10 +187,12 @@
 
     #[test]
     fn ping_pong_and_disconnects_on_idle() {
-        let mut conf = Conf::default();
-        conf.rpc = Rpc {
-            idle_timeout: Duration::new(2, 0),
-            reconnect_timeout: Default::default(),
+        let conf = Conf {
+            rpc: Rpc {
+                idle_timeout: Duration::new(2, 0),
+                ..Default::default()
+            },
+            ..Default::default()
         };
 
         let mut server = ws_server(conf.clone());
