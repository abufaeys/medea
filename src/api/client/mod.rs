//! Implementation of Client API.

<<<<<<< HEAD
pub mod commands;
pub mod events;
pub mod room;
=======
mod commands;
mod events;
mod room;
mod rpc_connection;
mod session;

>>>>>>> a8eb8e05
pub mod server;

pub use self::{commands::*, events::*, room::*, server::*, session::*};<|MERGE_RESOLUTION|>--- conflicted
+++ resolved
@@ -1,17 +1,11 @@
 //! Implementation of Client API.
 
-<<<<<<< HEAD
-pub mod commands;
-pub mod events;
-pub mod room;
-=======
 mod commands;
 mod events;
 mod room;
 mod rpc_connection;
 mod session;
 
->>>>>>> a8eb8e05
 pub mod server;
 
 pub use self::{commands::*, events::*, room::*, server::*, session::*};