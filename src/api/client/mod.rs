//! Implementation of Client API.

pub mod commands;
<<<<<<< HEAD
=======
pub mod connection;
>>>>>>> 30550cd3
pub mod events;
pub mod room;
pub mod server;
pub mod session;

pub use self::{
<<<<<<< HEAD
    commands::Command, events::Event, room::*, server::*, session::*,
=======
    commands::*, connection::*, events::*, room::*, server::*, session::*,
>>>>>>> 30550cd3
};<|MERGE_RESOLUTION|>--- conflicted
+++ resolved
@@ -1,19 +1,12 @@
 //! Implementation of Client API.
 
 pub mod commands;
-<<<<<<< HEAD
-=======
 pub mod connection;
->>>>>>> 30550cd3
 pub mod events;
 pub mod room;
 pub mod server;
 pub mod session;
 
 pub use self::{
-<<<<<<< HEAD
-    commands::Command, events::Event, room::*, server::*, session::*,
-=======
     commands::*, connection::*, events::*, room::*, server::*, session::*,
->>>>>>> 30550cd3
 };