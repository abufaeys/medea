//! [`RpcConnection`] with related messages.

use std::fmt;

use actix::Message;
use futures::Future;
<<<<<<< HEAD
use protocol::{Command, Event};
=======
use macro_attr::*;
use medea_client_api_proto::{Command, Event};
use newtype_derive::NewtypeFrom;
>>>>>>> 0c8a3aa5

use crate::api::control::MemberId;

macro_attr! {
    /// Wrapper [`Command`] for implements actix [`Message`].
    #[derive(Message, NewtypeFrom!)]
    #[rtype(result = "Result<(), ()>")]
    pub struct CommandMessage(Command);
}
macro_attr! {
    /// Wrapper [`Event`] for implements actix [`Message`].
    #[derive(Message, NewtypeFrom!)]
    pub struct EventMessage(Event);
}

macro_attr! {
    /// Wrapper [`Command`] for implements actix [`Message`].
    #[derive(Message, NewtypeFrom!)]
    #[rtype(result = "Result<(), ()>")]
    pub struct CommandMessage(Command);
}
macro_attr! {
    /// Wrapper [`Event`] for implements actix [`Message`].
    #[derive(Message, NewtypeFrom!)]
    pub struct EventMessage(Event);
}

/// Abstraction over RPC connection with some remote [`Member`].
pub trait RpcConnection: fmt::Debug + Send {
    /// Closes [`RpcConnection`].
    /// No [`RpcConnectionClosed`] signals should be emitted.
    /// Always returns success.
    fn close(&mut self) -> Box<dyn Future<Item = (), Error = ()>>;

    /// Sends [`Event`] to remote [`Member`].
    fn send_event(
        &self,
        msg: EventMessage,
    ) -> Box<dyn Future<Item = (), Error = ()>>;
}

/// Signal for authorizing new [`RpcConnection`] before establishing.
#[derive(Debug, Message)]
#[rtype(result = "Result<(), AuthorizationError>")]
pub struct Authorize {
    /// ID of [`Member`] to authorize [`RpcConnection`] for.
    pub member_id: MemberId,
    /// Credentials to authorize [`RpcConnection`] with.
    pub credentials: String, // TODO: &str when futures will allow references
}

/// Error of authorization [`RpcConnection`] in [`Room`].
#[derive(Debug)]
pub enum AuthorizationError {
    /// Authorizing [`Member`] does not exists in the [`Room`].
    MemberNotExists,
    /// Provided credentials are invalid.
    InvalidCredentials,
}

/// Signal of new [`RpcConnection`] being established with specified [`Member`].
/// Transport should consider dropping connection if message result is err.
#[derive(Debug, Message)]
#[rtype(result = "Result<(), ()>")]
#[allow(clippy::module_name_repetitions)]
pub struct RpcConnectionEstablished {
    /// ID of [`Member`] that establishes [`RpcConnection`].
    pub member_id: MemberId,
    /// Established [`RpcConnection`].
    pub connection: Box<dyn RpcConnection>,
}
/// Signal of existing [`RpcConnection`] of specified [`Member`] being closed.
#[derive(Debug, Message)]
#[allow(clippy::module_name_repetitions)]
pub struct RpcConnectionClosed {
    /// ID of [`Member`] which [`RpcConnection`] is closed.
    pub member_id: MemberId,
    /// Reason of why [`RpcConnection`] is closed.
    pub reason: ClosedReason,
}

/// Reasons of why [`RpcConnection`] may be closed.
#[derive(Debug)]
pub enum ClosedReason {
    /// [`RpcConnection`] was irrevocably closed.
    Closed,
    /// [`RpcConnection`] was lost, but may be reestablished.
    Lost,
}

#[cfg(test)]
pub mod test {
    use std::sync::{
        atomic::{AtomicUsize, Ordering},
        Arc, Mutex,
    };

    use actix::{
        Actor, ActorContext, Addr, AsyncContext, Context, Handler, Message,
        System,
    };
    use futures::future::Future;
<<<<<<< HEAD
    use protocol::{Command, Event, IceCandidate};
=======
    use medea_client_api_proto::{Command, Event, IceCandidate};
>>>>>>> 0c8a3aa5

    use crate::{
        api::{
            client::rpc_connection::{
                ClosedReason, CommandMessage, EventMessage, RpcConnection,
                RpcConnectionClosed, RpcConnectionEstablished,
            },
            control::MemberId,
        },
        signalling::Room,
    };

    /// [`RpcConnection`] impl convenient for testing.
    #[derive(Debug, Clone)]
    pub struct TestConnection {
        pub member_id: MemberId,
        pub room: Addr<Room>,
        pub events: Arc<Mutex<Vec<String>>>,
        pub stopped: Arc<AtomicUsize>,
    }

    impl Actor for TestConnection {
        type Context = Context<Self>;

        fn started(&mut self, ctx: &mut Self::Context) {
            self.room
                .try_send(RpcConnectionEstablished {
                    member_id: self.member_id,
                    connection: Box::new(ctx.address()),
                })
                .unwrap();
        }

        fn stopped(&mut self, _ctx: &mut Self::Context) {
            self.stopped.fetch_add(1, Ordering::Relaxed);
            if self.stopped.load(Ordering::Relaxed) > 1 {
                System::current().stop()
            }
        }
    }

    #[derive(Message)]
    struct Close;

    impl Handler<Close> for TestConnection {
        type Result = ();

        fn handle(&mut self, _: Close, ctx: &mut Self::Context) {
            ctx.stop()
        }
    }

    impl Handler<EventMessage> for TestConnection {
        type Result = ();

        fn handle(&mut self, msg: EventMessage, _ctx: &mut Self::Context) {
            let mut events = self.events.lock().unwrap();
            let event = msg.into();
            events.push(serde_json::to_string(&event).unwrap());
            match event {
                Event::PeerCreated {
                    peer_id,
                    sdp_offer,
                    tracks: _,
                } => {
                    match sdp_offer {
                        Some(_) => self.room.do_send(CommandMessage::from(
                            Command::MakeSdpAnswer {
                                peer_id,
                                sdp_answer: "responder_answer".into(),
                            },
                        )),
                        None => self.room.do_send(CommandMessage::from(
                            Command::MakeSdpOffer {
                                peer_id,
                                sdp_offer: "caller_offer".into(),
                            },
                        )),
                    }
                    self.room.do_send(CommandMessage::from(
                        Command::SetIceCandidate {
                            peer_id,
                            candidate: IceCandidate {
                                candidate: "ice_candidate".to_owned(),
                                sdp_m_line_index: None,
                                sdp_mid: None,
                            },
                        },
                    ))
                }
                Event::IceCandidateDiscovered {
                    peer_id: _,
                    candidate: _,
                } => {
                    self.room.do_send(RpcConnectionClosed {
                        member_id: self.member_id,
                        reason: ClosedReason::Closed,
                    });
                }
                Event::PeersRemoved { peer_ids: _ } => {}
                Event::SdpAnswerMade {
                    peer_id: _,
                    sdp_answer: _,
                } => {}
            }
        }
    }

    impl RpcConnection for Addr<TestConnection> {
        fn close(&mut self) -> Box<dyn Future<Item = (), Error = ()>> {
            let fut = self.send(Close {}).map_err(|_| ());
            Box::new(fut)
        }

        fn send_event(
            &self,
            msg: EventMessage,
        ) -> Box<dyn Future<Item = (), Error = ()>> {
            let fut = self.send(msg).map_err(|_| ());
            Box::new(fut)
        }
    }
}<|MERGE_RESOLUTION|>--- conflicted
+++ resolved
@@ -4,27 +4,11 @@
 
 use actix::Message;
 use futures::Future;
-<<<<<<< HEAD
-use protocol::{Command, Event};
-=======
 use macro_attr::*;
 use medea_client_api_proto::{Command, Event};
 use newtype_derive::NewtypeFrom;
->>>>>>> 0c8a3aa5
 
 use crate::api::control::MemberId;
-
-macro_attr! {
-    /// Wrapper [`Command`] for implements actix [`Message`].
-    #[derive(Message, NewtypeFrom!)]
-    #[rtype(result = "Result<(), ()>")]
-    pub struct CommandMessage(Command);
-}
-macro_attr! {
-    /// Wrapper [`Event`] for implements actix [`Message`].
-    #[derive(Message, NewtypeFrom!)]
-    pub struct EventMessage(Event);
-}
 
 macro_attr! {
     /// Wrapper [`Command`] for implements actix [`Message`].
@@ -113,11 +97,7 @@
         System,
     };
     use futures::future::Future;
-<<<<<<< HEAD
-    use protocol::{Command, Event, IceCandidate};
-=======
     use medea_client_api_proto::{Command, Event, IceCandidate};
->>>>>>> 0c8a3aa5
 
     use crate::{
         api::{
