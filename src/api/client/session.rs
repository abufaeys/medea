//! WebSocket session.

use std::time::Duration;

use actix::prelude::*;
use actix_web::ws::{self, CloseReason};
use serde::{Deserialize, Serialize};

use crate::{
<<<<<<< HEAD
    api::client::room::{Event, JoinMember, LeaveMember, Room},
=======
    api::client::room::{
        Room, RpcConnection, RpcConnectionClosed, RpcConnectionClosedReason,
        RpcConnectionEstablished,
    },
>>>>>>> 04702010
    api::control::member::Id as MemberID,
    log::prelude::*,
};
use actix_web::ws::CloseCode;

// TODO: via conf
/// Timeout of receiving any WebSocket messages from client.
pub const CLIENT_IDLE_TIMEOUT: Duration = Duration::from_secs(10);

/// Long-running WebSocket connection of Client API.
#[derive(Debug)]
pub struct WsSession {
    /// ID of [`Member`] that WebSocket connection is associated with.
    member_id: MemberID,

    /// [`Room`] that [`Member`] is associated with.
    room: Addr<Room>,

    /// Handle for watchdog which checks whether WebSocket client became
    /// idle (no `ping` messages received during [`CLIENT_IDLE_TIMEOUT`]).
    ///
    /// This one should be renewed on any received WebSocket message
    /// from client.
    idle_handler: Option<SpawnHandle>,

    closed_by_server: bool,
}

impl WsSession {
    /// Creates new WebSocket session for specified [`Member`].
    pub fn new(member_id: MemberID, room: Addr<Room>) -> Self {
        Self {
            member_id,
            room,
            idle_handler: None,
            closed_by_server: false,
        }
    }

    /// Resets idle handler watchdog.
    fn reset_idle_timeout(&mut self, ctx: &mut <Self as Actor>::Context) {
        if let Some(handler) = self.idle_handler {
            ctx.cancel_future(handler);
        }

        let member_id = self.member_id;
        self.idle_handler =
            Some(ctx.run_later(CLIENT_IDLE_TIMEOUT, move |session, ctx| {
                info!("WsConnection with member {} is idle", member_id);
                ctx.notify(Close {
                    reason: Some(CloseCode::Normal.into()),
                });
                session.room.do_send(RpcConnectionClosed {
                    member_id: session.member_id,
                    reason: RpcConnectionClosedReason::Idle,
                });
            }));
    }
}

/// [`Actor`] implementation that provides an ergonomic way to deal with
/// WebSocket connection lifecycle for [`WsSession`].
impl Actor for WsSession {
    type Context = ws::WebsocketContext<Self>;

    /// Starts [`Heartbeat`] mechanism and sends message to [`Room`].
    fn started(&mut self, ctx: &mut Self::Context) {
        debug!("Started WsSession for member {}", self.member_id);
        self.reset_idle_timeout(ctx);
        self.room.do_send(RpcConnectionEstablished {
            member_id: self.member_id,
            connection: Box::new(ctx.address()),
        });
    }

    fn stopped(&mut self, _ctx: &mut Self::Context) {
        debug!("Stopped WsSession for member {}", self.member_id);
    }
}

impl RpcConnection for Addr<WsSession> {
    /// Close [`WsSession`] by send himself close message.
    fn close(&self) {
        debug!("Reconnect WsSession");
        self.do_send(Close {
            reason: Some(CloseCode::Normal.into()),
        });
    }
}

/// Message for closing [`WsSession`].
#[derive(Message)]
pub struct Close {
    reason: Option<CloseReason>,
}

impl Handler<Close> for WsSession {
    type Result = ();

    /// Closes WebSocket connection and stops [`Actor`] of [`WsSession`].
    fn handle(&mut self, close: Close, ctx: &mut Self::Context) {
        debug!("Closing WsSession for member {}", self.member_id);
        self.closed_by_server = true;
        ctx.close(close.reason);
        ctx.stop();
    }
}

/// Message for keeping client WebSocket connection alive.
#[derive(Debug, Message, Deserialize, Serialize)]
pub enum Heartbeat {
    /// `ping` message that WebSocket client is expected to send to the server
    /// periodically.
    #[serde(rename = "ping")]
    Ping(usize),
    /// `pong` message that server answers with to WebSocket client in response
    /// to received `ping` message.
    #[serde(rename = "pong")]
    Pong(usize),
}

impl Handler<Heartbeat> for WsSession {
    type Result = ();

    /// Answers with `Heartbeat::Pong` message to WebSocket client in response
    /// to the received `Heartbeat::Ping` message.
    fn handle(&mut self, msg: Heartbeat, ctx: &mut Self::Context) {
        if let Heartbeat::Ping(n) = msg {
            trace!("Received ping: {}", n);
            ctx.text(serde_json::to_string(&Heartbeat::Pong(n)).unwrap())
        }
    }
}

impl Handler<Event> for WsSession {
    type Result = ();

    fn handle(&mut self, event: Event, ctx: &mut Self::Context) {
        trace!("Send event: {:?}", event);
        ctx.text(serde_json::to_string(&event).unwrap())
    }
}

impl StreamHandler<ws::Message, ws::ProtocolError> for WsSession {
    /// Handles arbitrary [`ws::Message`] received from WebSocket client.
    fn handle(&mut self, msg: ws::Message, ctx: &mut Self::Context) {
        debug!(
            "Received WS message: {:?} from member {}",
            msg, self.member_id
        );
        match msg {
            ws::Message::Text(text) => {
                self.reset_idle_timeout(ctx);
                if let Ok(msg) = serde_json::from_str::<Heartbeat>(&text) {
                    ctx.notify(msg);
                }
            }
            ws::Message::Close(reason) => {
                if !self.closed_by_server {
                    self.room.do_send(RpcConnectionClosed {
                        member_id: self.member_id,
                        reason: RpcConnectionClosedReason::Disconnect,
                    });
                    debug!("Send close frame with reason {:?}", reason);
                    ctx.close(reason);
                    ctx.stop();
                }
            }
            _ => error!("Unsupported message from member {}", self.member_id),
        }
    }
}<|MERGE_RESOLUTION|>--- conflicted
+++ resolved
@@ -7,14 +7,10 @@
 use serde::{Deserialize, Serialize};
 
 use crate::{
-<<<<<<< HEAD
-    api::client::room::{Event, JoinMember, LeaveMember, Room},
-=======
     api::client::room::{
-        Room, RpcConnection, RpcConnectionClosed, RpcConnectionClosedReason,
+        Event, Room, RpcConnection, RpcConnectionClosed, RpcConnectionClosedReason,
         RpcConnectionEstablished,
     },
->>>>>>> 04702010
     api::control::member::Id as MemberID,
     log::prelude::*,
 };
