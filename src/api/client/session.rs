--- conflicted
+++ resolved
@@ -8,13 +8,9 @@
 };
 use actix_web_actors::ws;
 use futures::future::Future;
-<<<<<<< HEAD
-use medea_client_api_proto::{ClientMsg, CloseDescription, ServerMsg};
-=======
 use medea_client_api_proto::{
     ClientMsg, CloseDescription, CloseReason, ServerMsg,
 };
->>>>>>> 6b07bbc9
 
 use crate::{
     api::{
@@ -155,30 +151,14 @@
     /// with [`CloseDescription`] as description of [Close] frame.
     ///
     /// Never returns error.
-<<<<<<< HEAD
-=======
     ///
     /// [Close]: https://tools.ietf.org/html/rfc6455#section-5.5.1
->>>>>>> 6b07bbc9
     fn close(
         &mut self,
         close_description: CloseDescription,
     ) -> Box<dyn Future<Item = (), Error = ()>> {
-<<<<<<< HEAD
-        let reason = CloseReason {
-            code: ws::CloseCode::Normal,
-            description: Some(
-                serde_json::to_string(&close_description).unwrap(),
-            ),
-        };
-        let fut = self
-            .send(Close {
-                reason: Some(reason),
-            })
-=======
         let fut = self
             .send(Close::with_normal_code(&close_description))
->>>>>>> 6b07bbc9
             .or_else(|_| Ok(()));
 
         Box::new(fut)
