//! Provides application configuration options.

<<<<<<< HEAD
pub mod grpc;
pub mod http_server;
=======
pub mod control;
>>>>>>> 7bd0c20c
pub mod log;
pub mod rpc;
pub mod server;
pub mod shutdown;
pub mod turn;

use std::env;

use config::{Config, Environment, File};
use failure::Error;
use serde::{Deserialize, Serialize};

#[doc(inline)]
pub use self::{
<<<<<<< HEAD
    grpc::Grpc,
    http_server::HttpServer,
=======
    control::Control,
>>>>>>> 7bd0c20c
    log::Log,
    rpc::Rpc,
    server::Server,
    shutdown::Shutdown,
    turn::{Redis, Turn},
};

/// CLI argument that is responsible for holding application configuration
/// file path.
static APP_CONF_PATH_CMD_ARG_NAME: &str = "--conf";
/// Environment variable that is responsible for holding application
/// configuration file path.
static APP_CONF_PATH_ENV_VAR_NAME: &str = "MEDEA_CONF";

/// Holds application config.
#[derive(Clone, Debug, Deserialize, Serialize, Default)]
#[serde(default)]
pub struct Conf {
    /// HTTP server settings.
    pub rpc: Rpc,

<<<<<<< HEAD
    /// Servers related settings.
=======
    /// RPC connection settings.
>>>>>>> 7bd0c20c
    pub server: Server,

    /// TURN server settings.
    pub turn: Turn,

    /// Logging settings.
    pub log: Log,

    /// Application shutdown settings.
    pub shutdown: Shutdown,

    /// [Control API] settings.
    ///
    /// [Control API]: http://tiny.cc/380uaz
    pub control: Control,
}

impl Conf {
    /// Creates new [`Conf`] and applies values from the following sources
    /// (in the following order):
    /// - default values;
    /// - configuration file, the name of which is given as a command line
    ///   parameter or environment variable;
    /// - environment variables.
    pub fn parse() -> Result<Self, Error> {
        let mut cfg = Config::new();

        if let Some(path) = get_conf_file_name(env::args()) {
            cfg.merge(File::with_name(&path))?;
        }

        cfg.merge(Environment::with_prefix("MEDEA").separator("."))?;

        Ok(cfg.try_into()?)
    }
}

/// Returns the path to the configuration file, if it's set via CLI `args`
/// or environment variables.
fn get_conf_file_name<T>(args: T) -> Option<String>
where
    T: IntoIterator<Item = String>,
{
    // First, check CLI arguments as they have the highest priority.
    let mut args = args
        .into_iter()
        .skip_while(|x| x != APP_CONF_PATH_CMD_ARG_NAME);
    if args.next().is_some() {
        return args.next().filter(|v| !v.is_empty());
    }

    // Then check env var.
    env::var(APP_CONF_PATH_ENV_VAR_NAME)
        .ok()
        .filter(|v| !v.is_empty())
}

#[cfg(test)]
mod tests {
    use std::{fs, net::Ipv4Addr, time::Duration};

    use serial_test_derive::serial;

    use super::*;

    #[test]
    #[serial]
    fn get_conf_file_name_spec_none_if_nothing_is_set() {
        env::remove_var(APP_CONF_PATH_ENV_VAR_NAME);
        assert_eq!(get_conf_file_name(vec![]), None);
    }

    #[test]
    #[serial]
    fn get_conf_file_name_spec_none_if_empty() {
        env::set_var(APP_CONF_PATH_ENV_VAR_NAME, "env_path");
        assert_eq!(
            get_conf_file_name(vec![
                APP_CONF_PATH_CMD_ARG_NAME.to_owned(),
                "".to_owned(),
            ]),
            None,
        );
        env::remove_var(APP_CONF_PATH_ENV_VAR_NAME);
    }

    #[test]
    #[serial]
    fn get_conf_file_name_spec_env_if_set() {
        env::set_var(APP_CONF_PATH_ENV_VAR_NAME, "env_path");
        assert_eq!(get_conf_file_name(vec![]), Some("env_path".to_owned()));
        env::remove_var(APP_CONF_PATH_ENV_VAR_NAME);
    }

    #[test]
    #[serial]
    fn get_conf_file_name_spec_arg_if_set() {
        env::remove_var(APP_CONF_PATH_ENV_VAR_NAME);
        assert_eq!(
            get_conf_file_name(vec![
                APP_CONF_PATH_CMD_ARG_NAME.to_owned(),
                "arg_path".to_owned(),
            ]),
            Some("arg_path".to_owned()),
        );
    }

    #[test]
    #[serial]
    fn get_conf_file_name_spec_arg_is_prioritized() {
        env::set_var(APP_CONF_PATH_ENV_VAR_NAME, "env_path");
        assert_eq!(
            get_conf_file_name(vec![
                APP_CONF_PATH_CMD_ARG_NAME.to_owned(),
                "arg_path".to_owned(),
            ]),
            Some("arg_path".to_owned()),
        );
        env::remove_var(APP_CONF_PATH_ENV_VAR_NAME);
    }

    #[test]
    #[serial]
    fn conf_parse_spec_file_overrides_defaults() {
        let defaults = Conf::default();
        let test_config_file_path = "test_config.toml";

        let data = "[rpc]\nidle_timeout = \"45s\"".to_owned();
        fs::write(test_config_file_path, data).unwrap();
        env::set_var(APP_CONF_PATH_ENV_VAR_NAME, test_config_file_path);

        let new_config = Conf::parse().unwrap();

        env::remove_var(APP_CONF_PATH_ENV_VAR_NAME);
        fs::remove_file(test_config_file_path).unwrap();

        assert_eq!(new_config.rpc.idle_timeout, Duration::from_secs(45));
        assert_ne!(new_config.rpc.idle_timeout, defaults.rpc.idle_timeout);
    }

    #[test]
    #[serial]
    fn conf_parse_spec_env_overrides_defaults() {
        let defaults = Conf::default();

        env::set_var("MEDEA_RPC.IDLE_TIMEOUT", "46s");
        let new_config = Conf::parse().unwrap();
        env::remove_var("MEDEA_RPC.IDLE_TIMEOUT");

        assert_eq!(new_config.rpc.idle_timeout, Duration::from_secs(46));
        assert_ne!(new_config.rpc.idle_timeout, defaults.rpc.idle_timeout);
    }

    #[test]
    #[serial]
    fn conf_parse_spec_env_overrides_file() {
        let test_config_file_path = "test_config.toml";

        let data = "[rpc]\nidle_timeout = \"47s\"".to_owned();
        fs::write(test_config_file_path, data).unwrap();
        env::set_var(APP_CONF_PATH_ENV_VAR_NAME, test_config_file_path);

        let file_config = Conf::parse().unwrap();

        env::set_var("MEDEA_RPC.IDLE_TIMEOUT", "48s");
        let file_env_config = Conf::parse().unwrap();

        env::remove_var(APP_CONF_PATH_ENV_VAR_NAME);
        fs::remove_file(test_config_file_path).unwrap();
        env::remove_var("MEDEA_RPC.IDLE_TIMEOUT");

        assert_eq!(file_config.rpc.idle_timeout, Duration::from_secs(47));

        assert_eq!(file_env_config.rpc.idle_timeout, Duration::from_secs(48));
    }

    #[test]
    #[serial]
    fn redis_conf() {
        let default_conf = Conf::default();

        env::set_var("MEDEA_TURN.DB.REDIS.IP", "5.5.5.5");
        env::set_var("MEDEA_TURN.DB.REDIS.PORT", "1234");
        env::set_var("MEDEA_TURN.DB.REDIS.CONNECTION_TIMEOUT", "10s");

        let env_conf = Conf::parse().unwrap();

        assert_ne!(default_conf.turn.db.redis.ip, env_conf.turn.db.redis.ip);
        assert_ne!(
            default_conf.turn.db.redis.connection_timeout,
            env_conf.turn.db.redis.connection_timeout
        );
        assert_ne!(
            default_conf.turn.db.redis.connection_timeout,
            env_conf.turn.db.redis.connection_timeout
        );

        assert_eq!(env_conf.turn.db.redis.ip, Ipv4Addr::new(5, 5, 5, 5));
        assert_eq!(env_conf.turn.db.redis.port, 1234);
        assert_eq!(
            env_conf.turn.db.redis.connection_timeout,
            Duration::from_secs(10)
        )
    }

    #[test]
    #[serial]
    fn turn_conf() {
        let default_conf = Conf::default();

        env::set_var("MEDEA_TURN.HOST", "example.com");
        env::set_var("MEDEA_TURN.PORT", "1234");

        let env_conf = Conf::parse().unwrap();

        assert_ne!(default_conf.turn.host, env_conf.turn.host);
        assert_ne!(default_conf.turn.port, env_conf.turn.port);

        assert_eq!(env_conf.turn.host, "example.com");
        assert_eq!(env_conf.turn.port, 1234);
        assert_eq!(env_conf.turn.addr(), "example.com:1234");
    }

    #[test]
    #[serial]
    fn log_conf() {
        let default_conf = Conf::default();

        env::set_var("MEDEA_LOG.LEVEL", "WARN");

        let env_conf = Conf::parse().unwrap();

        assert_ne!(default_conf.log.level(), env_conf.log.level());

        assert_eq!(env_conf.log.level(), Some(slog::Level::Warning));

        env::set_var("MEDEA_LOG.LEVEL", "OFF");

        assert_eq!(Conf::parse().unwrap().log.level(), None);
    }

    #[test]
    #[serial]
    fn shutdown_conf_test() {
        let default_conf = Conf::default();

        env::set_var("MEDEA_SHUTDOWN.TIMEOUT", "700ms");

        let env_conf = Conf::parse().unwrap();

        assert_ne!(default_conf.shutdown.timeout, env_conf.shutdown.timeout);
        assert_eq!(env_conf.shutdown.timeout, Duration::from_millis(700));
    }
}<|MERGE_RESOLUTION|>--- conflicted
+++ resolved
@@ -1,11 +1,8 @@
 //! Provides application configuration options.
 
-<<<<<<< HEAD
+pub mod control;
 pub mod grpc;
 pub mod http_server;
-=======
-pub mod control;
->>>>>>> 7bd0c20c
 pub mod log;
 pub mod rpc;
 pub mod server;
@@ -20,12 +17,9 @@
 
 #[doc(inline)]
 pub use self::{
-<<<<<<< HEAD
+    control::Control,
     grpc::Grpc,
     http_server::HttpServer,
-=======
-    control::Control,
->>>>>>> 7bd0c20c
     log::Log,
     rpc::Rpc,
     server::Server,
@@ -47,11 +41,7 @@
     /// HTTP server settings.
     pub rpc: Rpc,
 
-<<<<<<< HEAD
-    /// Servers related settings.
-=======
     /// RPC connection settings.
->>>>>>> 7bd0c20c
     pub server: Server,
 
     /// TURN server settings.
