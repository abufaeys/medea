//! Medea media server application.

#[macro_use]
mod utils;

pub mod api;
pub mod conf;
pub mod log;
pub mod media;

use std::sync::Arc;

use actix::prelude::*;
use dotenv::dotenv;
use hashbrown::HashMap;
use log::prelude::*;

use crate::{
    api::{
        client::{server, Room, RoomsRepository},
        control::{Id as MemberId, Member},
    },
    conf::Conf,
    media::{
        peer::{Peer, PeerMachine},
        track::{AudioSettings, Track, TrackMediaType, VideoSettings},
    },
};

fn main() {
    dotenv().ok();
    let logger = log::new_dual_logger(std::io::stdout(), std::io::stderr());
    let _scope_guard = slog_scope::set_global_logger(logger);
    slog_stdlog::init().unwrap();

    let sys = System::new("medea");

    let config = Conf::parse().unwrap();

    info!("{:?}", config);

    let members = hashmap! {
        1 => Member{id: 1, credentials: "caller_credentials".to_owned()},
        2 => Member{id: 2, credentials: "responder_credentials".to_owned()},
    };
    let peers = create_peers(1, 2);
<<<<<<< HEAD
    let room = Arbiter::start(move |_| Room::new(1, members, peers));
=======
    let room = Room::new(1, members, peers, config.rpc.reconnect_timeout);
    let room = Arbiter::start(move |_| room);
>>>>>>> a8eb8e05
    let rooms = hashmap! {1 => room};
    let rooms_repo = RoomsRepository::new(rooms);

    server::run(rooms_repo, config);
    let _ = sys.run();
}

fn create_peers(
    caller: MemberId,
    callee: MemberId,
) -> HashMap<MemberId, PeerMachine> {
    let caller_peer_id = 1;
    let callee_peer_id = 2;
    let mut caller_peer = Peer::new(caller_peer_id, caller, callee_peer_id);
    let mut callee_peer = Peer::new(callee_peer_id, callee, caller_peer_id);

    let track_audio =
        Arc::new(Track::new(1, TrackMediaType::Audio(AudioSettings {})));
    let track_video =
        Arc::new(Track::new(2, TrackMediaType::Video(VideoSettings {})));
    caller_peer.add_sender(track_audio.clone());
    caller_peer.add_sender(track_video.clone());
    callee_peer.add_receiver(track_audio);
    callee_peer.add_receiver(track_video);

    hashmap!(
        caller_peer_id => PeerMachine::New(caller_peer),
        callee_peer_id => PeerMachine::New(callee_peer),
    )
}<|MERGE_RESOLUTION|>--- conflicted
+++ resolved
@@ -44,12 +44,8 @@
         2 => Member{id: 2, credentials: "responder_credentials".to_owned()},
     };
     let peers = create_peers(1, 2);
-<<<<<<< HEAD
-    let room = Arbiter::start(move |_| Room::new(1, members, peers));
-=======
     let room = Room::new(1, members, peers, config.rpc.reconnect_timeout);
     let room = Arbiter::start(move |_| room);
->>>>>>> a8eb8e05
     let rooms = hashmap! {1 => room};
     let rooms_repo = RoomsRepository::new(rooms);
 
