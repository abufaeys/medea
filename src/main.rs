<<<<<<< HEAD
=======
//! Medea media server application.

>>>>>>> 6b07bbc9
use std::collections::HashMap;

use actix::Actor;
use failure::Error;
use futures::future::Future;
use medea::{
    api::{client::server::Server, control::grpc},
    conf::Conf,
    log::{self, prelude::*},
    shutdown::{self, GracefulShutdown},
    signalling::{room_repo::RoomRepository, room_service::RoomService},
    turn::new_turn_auth_service,
    AppContext,
};

fn main() -> Result<(), Error> {
    dotenv::dotenv().ok();
<<<<<<< HEAD
=======
    let config = Conf::parse()?;
    info!("{:?}", config);
    if let Some(lvl) = config.log.level() {
        std::env::set_var("RUST_LOG", lvl.as_str());
    }

>>>>>>> 6b07bbc9
    let logger = log::new_dual_logger(std::io::stdout(), std::io::stderr());
    let _scope_guard = slog_scope::set_global_logger(logger);
    slog_stdlog::init()?;

<<<<<<< HEAD
    let config = Conf::parse()?;
    info!("{:?}", config);

=======
>>>>>>> 6b07bbc9
    actix::run(move || {
        new_turn_auth_service(&config.turn)
            .map_err(move |e| error!("{:?}", e))
            .map(|turn_service| {
                let graceful_shutdown =
                    GracefulShutdown::new(config.shutdown.timeout).start();
                (turn_service, graceful_shutdown, config)
            })
            .and_then(move |(turn_service, graceful_shutdown, config)| {
                let app_context = AppContext::new(config.clone(), turn_service);

                let room_repo = RoomRepository::new(HashMap::new());
                let room_service = RoomService::new(
                    room_repo.clone(),
                    app_context.clone(),
                    graceful_shutdown.clone(),
                )
                .start();

                medea::api::control::start_static_rooms(&room_service).map(
                    move |_| {
                        let grpc_addr =
                            grpc::server::run(room_service, &app_context);
                        shutdown::subscribe(
                            &graceful_shutdown,
                            grpc_addr.recipient(),
                            shutdown::Priority(1),
                        );

                        let server = Server::run(room_repo, config).unwrap();
                        shutdown::subscribe(
                            &graceful_shutdown,
                            server.recipient(),
                            shutdown::Priority(1),
                        );
                    },
                )
            })
    })
    .unwrap();

    Ok(())
}<|MERGE_RESOLUTION|>--- conflicted
+++ resolved
@@ -1,8 +1,5 @@
-<<<<<<< HEAD
-=======
 //! Medea media server application.
 
->>>>>>> 6b07bbc9
 use std::collections::HashMap;
 
 use actix::Actor;
@@ -20,25 +17,16 @@
 
 fn main() -> Result<(), Error> {
     dotenv::dotenv().ok();
-<<<<<<< HEAD
-=======
     let config = Conf::parse()?;
     info!("{:?}", config);
     if let Some(lvl) = config.log.level() {
         std::env::set_var("RUST_LOG", lvl.as_str());
     }
 
->>>>>>> 6b07bbc9
     let logger = log::new_dual_logger(std::io::stdout(), std::io::stderr());
     let _scope_guard = slog_scope::set_global_logger(logger);
     slog_stdlog::init()?;
 
-<<<<<<< HEAD
-    let config = Conf::parse()?;
-    info!("{:?}", config);
-
-=======
->>>>>>> 6b07bbc9
     actix::run(move || {
         new_turn_auth_service(&config.turn)
             .map_err(move |e| error!("{:?}", e))
