//! Implementation of managing [coturn] [TURN] server.
//!
//! [coturn]: https://github.com/coturn/coturn
//! [TURN]: https://webrtcglossary.com/turn/

use std::{fmt, sync::Arc};

use async_trait::async_trait;
use derive_more::{Display, From};
use failure::Fail;
use rand::{distributions::Alphanumeric, Rng};
use redis::{ConnectionInfo, IntoConnectionInfo, PubSub};

use crate::{
    api::control::{EndpointId, MemberId, RoomId},
    conf,
    log::prelude::*,
    media::IceUser,
    turn::repo::{TurnDatabase, TurnDatabaseErr},
};
use actix::{Actor, AsyncContext, StreamHandler};
use futures::channel::mpsc;
use medea_client_api_proto::PeerId;
use std::collections::HashMap;

static TURN_PASS_LEN: usize = 16;

/// Error which can happen in [`TurnAuthService`].
#[derive(Display, Debug, Fail, From)]
pub enum TurnServiceErr {
    #[display(fmt = "Error accessing TurnAuthRepo: {}", _0)]
    TurnAuthRepoErr(TurnDatabaseErr),

    #[display(fmt = "Timeout exceeded while trying to insert/delete IceUser")]
    #[from(ignore)]
    TimedOut,
}

/// Defines [`TurnAuthService`] behaviour if remote database is unreachable
#[derive(Debug)]
pub enum UnreachablePolicy {
    /// Error will be propagated if request to db fails cause it is
    /// unreachable.
    ReturnErr,

    /// Static member credentials will be returned if request to db fails cause
    /// it is unreachable.
    ReturnStatic,
}

/// Manages Turn server credentials.
#[async_trait]
pub trait TurnAuthService: fmt::Debug + Send + Sync {
    /// Generates and registers Turn credentials.
    async fn create(
        &self,
        room_id: RoomId,
        peer_id: PeerId,
        policy: UnreachablePolicy,
    ) -> Result<IceUser, TurnServiceErr>;

    /// Deletes batch of [`IceUser`]s.
    async fn delete(&self, users: &[IceUser]) -> Result<(), TurnServiceErr>;
}

/// [`TurnAuthService`] implementation backed by Redis database.
#[derive(Debug)]
struct Service {
    /// Turn credentials repository.
    turn_db: TurnDatabase,

    /// TurnAuthRepo password.
    db_pass: String,

    /// Turn server address.
    turn_address: String,

    /// Turn server static user.
    turn_username: String,

    /// Turn server static user password.
    turn_password: String,
}

impl Service {
    /// Generates random alphanumeric string of specified length.
    fn generate_pass(n: usize) -> String {
        rand::thread_rng()
            .sample_iter(&Alphanumeric)
            .take(n)
            .collect()
    }

    /// Returns [`IceUser`] with static credentials.
    fn static_user(&self) -> IceUser {
        IceUser::new(
            self.turn_address.clone(),
            self.turn_username.clone(),
            self.turn_password.clone(),
        )
    }
}

#[async_trait]
impl TurnAuthService for Service {
    /// Generates [`IceUser`] with saved Turn address, provided [`MemberId`] and
    /// random password. Inserts created [`IceUser`] into [`TurnDatabase`].
    async fn create(
        &self,
        room_id: RoomId,
        peer_id: PeerId,
        policy: UnreachablePolicy,
    ) -> Result<IceUser, TurnServiceErr> {
        let ice_user = IceUser::build(
            self.turn_address.clone(),
            &room_id,
            peer_id,
            Self::generate_pass(TURN_PASS_LEN),
        );

        match self.turn_db.insert(&ice_user).await {
            Ok(_) => Ok(ice_user),
            Err(err) => match policy {
                UnreachablePolicy::ReturnErr => Err(err.into()),
                UnreachablePolicy::ReturnStatic => Ok(self.static_user()),
            },
        }
    }

    /// Deletes provided [`IceUser`]s from [`TurnDatabase`].
    async fn delete(&self, users: &[IceUser]) -> Result<(), TurnServiceErr> {
        if users.is_empty() {
            return Ok(());
        }

        // leave only non static users
        let users = users.iter().filter(|u| !u.is_static()).collect::<Vec<_>>();
        Ok(self.turn_db.remove(users.as_slice()).await?)
    }
}

/// Create new instance [`TurnAuthService`].
///
/// # Errors
///
<<<<<<< HEAD
/// Will return [`TurnServiceErr::TurnAuthRepoErr`] if authentication in [Redis]
/// was failed.
=======
/// Errors with [`TurnServiceErr::TurnAuthRepoErr`] if authentication in Redis
/// fails.
>>>>>>> a41e335d
pub fn new_turn_auth_service<'a>(
    cf: &conf::Turn,
) -> Result<Arc<dyn TurnAuthService + 'a>, TurnServiceErr> {
    let turn_db = TurnDatabase::new(
        cf.db.redis.connection_timeout,
        ConnectionInfo {
            addr: Box::new(redis::ConnectionAddr::Tcp(
                cf.db.redis.ip.to_string(),
                cf.db.redis.port,
            )),
            db: cf.db.redis.db_number,
            passwd: if cf.db.redis.pass.is_empty() {
                None
            } else {
                Some(cf.db.redis.pass.clone())
            },
        },
    )?;

    let turn_service = Service {
        turn_db,
        db_pass: cf.db.redis.pass.clone(),
        turn_address: cf.addr(),
        turn_username: cf.user.clone(),
        turn_password: cf.pass.clone(),
    };

    Ok(Arc::new(turn_service))
}

#[cfg(test)]
pub mod test {
    use std::sync::Arc;

    use crate::media::IceUser;

    use super::*;

    #[derive(Clone, Copy, Debug)]
    struct TurnAuthServiceMock;

    #[async_trait]
    impl TurnAuthService for TurnAuthServiceMock {
        async fn create(
            &self,
            _: MemberId,
            _: RoomId,
            _: UnreachablePolicy,
        ) -> Result<IceUser, TurnServiceErr> {
            Ok(IceUser::new(
                "5.5.5.5:1234".parse().unwrap(),
                "username".into(),
                "password".into(),
            ))
        }

        async fn delete(&self, _: &[IceUser]) -> Result<(), TurnServiceErr> {
            Ok(())
        }
    }

    pub fn new_turn_auth_service_mock() -> Arc<dyn TurnAuthService> {
        Arc::new(TurnAuthServiceMock)
    }
}<|MERGE_RESOLUTION|>--- conflicted
+++ resolved
@@ -143,13 +143,8 @@
 ///
 /// # Errors
 ///
-<<<<<<< HEAD
-/// Will return [`TurnServiceErr::TurnAuthRepoErr`] if authentication in [Redis]
-/// was failed.
-=======
 /// Errors with [`TurnServiceErr::TurnAuthRepoErr`] if authentication in Redis
 /// fails.
->>>>>>> a41e335d
 pub fn new_turn_auth_service<'a>(
     cf: &conf::Turn,
 ) -> Result<Arc<dyn TurnAuthService + 'a>, TurnServiceErr> {
