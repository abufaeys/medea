//! Implementation of managing [Coturn] [TURN] server.
//!
//! [Coturn]: https://github.com/coturn/coturn
//! [TURN]: https://webrtcglossary.com/turn/

use std::{fmt, sync::Arc};

use async_trait::async_trait;
use derive_more::{Display, From};
use failure::Fail;
use medea_client_api_proto::PeerId;
use rand::{distributions::Alphanumeric, Rng};
use redis::ConnectionInfo;

use crate::{
    api::control::RoomId,
    conf,
    media::IceUser,
    turn::{
        cli::{CoturnCliError, CoturnTelnetClient},
        repo::{TurnDatabase, TurnDatabaseErr},
    },
};

static TURN_PASS_LEN: usize = 16;

/// Error which can happen in [`TurnAuthService`].
#[derive(Display, Debug, Fail, From)]
pub enum TurnServiceErr {
    #[display(fmt = "Error accessing TurnAuthRepo: {}", _0)]
    TurnAuthRepoErr(TurnDatabaseErr),

<<<<<<< HEAD
    #[display(fmt = "Error accessing TurnAuthRepo: {}", _0)]
    CoturnCLiErr(CoturnCliError),
=======
    #[display(fmt = "Error operating CoturnTelnetClient: {}", _0)]
    CoturnCliErr(CoturnCliError),
>>>>>>> 9d86f7ac

    #[display(fmt = "Timeout exceeded while trying to insert/delete IceUser")]
    #[from(ignore)]
    TimedOut,
}

/// Defines [`TurnAuthService`] behaviour if remote database is unreachable
#[derive(Debug)]
pub enum UnreachablePolicy {
    /// Error will be propagated if request to db fails cause it is
    /// unreachable.
    ReturnErr,

    /// Static member credentials will be returned if request to db fails cause
    /// it is unreachable.
    ReturnStatic,
}

/// Manages Turn server credentials.
#[async_trait]
pub trait TurnAuthService: fmt::Debug + Send + Sync {
    /// Generates and registers Turn credentials.
    async fn create(
        &self,
        room_id: RoomId,
        peer_id: PeerId,
        policy: UnreachablePolicy,
    ) -> Result<IceUser, TurnServiceErr>;

    /// Deletes batch of [`IceUser`]s.
    async fn delete(&self, users: &[IceUser]) -> Result<(), TurnServiceErr>;
}

/// [`TurnAuthService`] implementation backed by Redis database.
#[derive(Debug)]
struct Service {
    /// Turn credentials repository.
    turn_db: TurnDatabase,

<<<<<<< HEAD
    /// Connection to Coturn server admin interface.
=======
    /// Client of [Coturn] server admin interface.
    ///
    /// [Coturn]: https://github.com/coturn/coturn
>>>>>>> 9d86f7ac
    coturn_cli: CoturnTelnetClient,

    /// TurnAuthRepo password.
    db_pass: String,

    /// Turn server address.
    turn_address: String,

    /// Turn server static user.
    turn_username: String,

    /// Turn server static user password.
    turn_password: String,
}

impl Service {
    /// Generates random alphanumeric string of specified length.
    fn generate_pass(n: usize) -> String {
        rand::thread_rng()
            .sample_iter(&Alphanumeric)
            .take(n)
            .collect()
    }

    /// Returns [`IceUser`] with static credentials.
    fn static_user(&self) -> IceUser {
        IceUser::new(
            self.turn_address.clone(),
            self.turn_username.clone(),
            self.turn_password.clone(),
        )
    }
}

#[async_trait]
impl TurnAuthService for Service {
    /// Generates [`IceUser`] with saved Turn address, provided [`MemberId`] and
    /// random password. Inserts created [`IceUser`] into [`TurnDatabase`].
    async fn create(
        &self,
        room_id: RoomId,
        peer_id: PeerId,
        policy: UnreachablePolicy,
    ) -> Result<IceUser, TurnServiceErr> {
        let ice_user = IceUser::build(
            self.turn_address.clone(),
            &room_id,
            peer_id,
            Self::generate_pass(TURN_PASS_LEN),
        );

        match self.turn_db.insert(&ice_user).await {
            Ok(_) => Ok(ice_user),
            Err(err) => match policy {
                UnreachablePolicy::ReturnErr => Err(err.into()),
                UnreachablePolicy::ReturnStatic => Ok(self.static_user()),
            },
        }
    }

    /// Deletes provided [`IceUser`]s from [`TurnDatabase`] and closes their
<<<<<<< HEAD
    /// sessions on Coturn TURN server.
=======
    /// sessions on [Coturn] server.
    ///
    /// [Coturn]: https://github.com/coturn/coturn
>>>>>>> 9d86f7ac
    async fn delete(&self, users: &[IceUser]) -> Result<(), TurnServiceErr> {
        if users.is_empty() {
            return Ok(());
        }

        // leave only non static users
        let users = users.iter().filter(|u| !u.is_static()).collect::<Vec<_>>();
        self.turn_db.remove(users.as_slice()).await?;
        self.coturn_cli.delete_sessions(users.as_slice()).await?;
        Ok(())
    }
}

/// Create new instance [`TurnAuthService`].
///
/// # Errors
///
/// Errors with [`TurnServiceErr::TurnAuthRepoErr`] if authentication in Redis
/// fails.
pub fn new_turn_auth_service<'a>(
    cf: &conf::Turn,
) -> Result<Arc<dyn TurnAuthService + 'a>, TurnServiceErr> {
    let turn_db = TurnDatabase::new(
        cf.db.redis.connect_timeout,
        ConnectionInfo {
            addr: Box::new(redis::ConnectionAddr::Tcp(
                cf.db.redis.host.to_string(),
                cf.db.redis.port,
            )),
            db: cf.db.redis.db_number,
            passwd: if cf.db.redis.pass.is_empty() {
                None
            } else {
                Some(cf.db.redis.pass.to_string())
            },
        },
    )?;

    let coturn_cli = CoturnTelnetClient::new(
<<<<<<< HEAD
        (cf.cli.ip.to_string(), cf.cli.port),
        cf.cli.pass.clone(),
=======
        (cf.cli.host.clone(), cf.cli.port),
        cf.cli.pass.to_string(),
>>>>>>> 9d86f7ac
        cf.cli.pool.into(),
    );

    let turn_service = Service {
        turn_db,
        coturn_cli,
<<<<<<< HEAD
        db_pass: cf.db.redis.pass.clone(),
=======
        db_pass: cf.db.redis.pass.to_string(),
>>>>>>> 9d86f7ac
        turn_address: cf.addr(),
        turn_username: cf.user.to_string(),
        turn_password: cf.pass.to_string(),
    };

    Ok(Arc::new(turn_service))
}

#[cfg(test)]
pub mod test {
    use std::sync::Arc;

    use crate::media::IceUser;

    use super::*;

    #[derive(Clone, Copy, Debug)]
    struct TurnAuthServiceMock;

    #[async_trait]
    impl TurnAuthService for TurnAuthServiceMock {
        async fn create(
            &self,
            _: MemberId,
            _: RoomId,
            _: UnreachablePolicy,
        ) -> Result<IceUser, TurnServiceErr> {
            Ok(IceUser::new(
                "5.5.5.5:1234".parse().unwrap(),
                "username".into(),
                "password".into(),
            ))
        }

        async fn delete(&self, _: &[IceUser]) -> Result<(), TurnServiceErr> {
            Ok(())
        }
    }

    pub fn new_turn_auth_service_mock() -> Arc<dyn TurnAuthService> {
        Arc::new(TurnAuthServiceMock)
    }
}<|MERGE_RESOLUTION|>--- conflicted
+++ resolved
@@ -8,12 +8,11 @@
 use async_trait::async_trait;
 use derive_more::{Display, From};
 use failure::Fail;
-use medea_client_api_proto::PeerId;
 use rand::{distributions::Alphanumeric, Rng};
 use redis::ConnectionInfo;
 
 use crate::{
-    api::control::RoomId,
+    api::control::{MemberId, RoomId},
     conf,
     media::IceUser,
     turn::{
@@ -21,6 +20,7 @@
         repo::{TurnDatabase, TurnDatabaseErr},
     },
 };
+use medea_client_api_proto::PeerId;
 
 static TURN_PASS_LEN: usize = 16;
 
@@ -30,13 +30,8 @@
     #[display(fmt = "Error accessing TurnAuthRepo: {}", _0)]
     TurnAuthRepoErr(TurnDatabaseErr),
 
-<<<<<<< HEAD
-    #[display(fmt = "Error accessing TurnAuthRepo: {}", _0)]
-    CoturnCLiErr(CoturnCliError),
-=======
     #[display(fmt = "Error operating CoturnTelnetClient: {}", _0)]
     CoturnCliErr(CoturnCliError),
->>>>>>> 9d86f7ac
 
     #[display(fmt = "Timeout exceeded while trying to insert/delete IceUser")]
     #[from(ignore)]
@@ -76,13 +71,9 @@
     /// Turn credentials repository.
     turn_db: TurnDatabase,
 
-<<<<<<< HEAD
-    /// Connection to Coturn server admin interface.
-=======
     /// Client of [Coturn] server admin interface.
     ///
     /// [Coturn]: https://github.com/coturn/coturn
->>>>>>> 9d86f7ac
     coturn_cli: CoturnTelnetClient,
 
     /// TurnAuthRepo password.
@@ -144,13 +135,9 @@
     }
 
     /// Deletes provided [`IceUser`]s from [`TurnDatabase`] and closes their
-<<<<<<< HEAD
-    /// sessions on Coturn TURN server.
-=======
     /// sessions on [Coturn] server.
     ///
     /// [Coturn]: https://github.com/coturn/coturn
->>>>>>> 9d86f7ac
     async fn delete(&self, users: &[IceUser]) -> Result<(), TurnServiceErr> {
         if users.is_empty() {
             return Ok(());
@@ -190,24 +177,15 @@
     )?;
 
     let coturn_cli = CoturnTelnetClient::new(
-<<<<<<< HEAD
-        (cf.cli.ip.to_string(), cf.cli.port),
-        cf.cli.pass.clone(),
-=======
         (cf.cli.host.clone(), cf.cli.port),
         cf.cli.pass.to_string(),
->>>>>>> 9d86f7ac
         cf.cli.pool.into(),
     );
 
     let turn_service = Service {
         turn_db,
         coturn_cli,
-<<<<<<< HEAD
-        db_pass: cf.db.redis.pass.clone(),
-=======
         db_pass: cf.db.redis.pass.to_string(),
->>>>>>> 9d86f7ac
         turn_address: cf.addr(),
         turn_username: cf.user.to_string(),
         turn_password: cf.pass.to_string(),
