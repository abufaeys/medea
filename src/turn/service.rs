--- conflicted
+++ resolved
@@ -9,10 +9,6 @@
 use derive_more::{Display, From};
 use failure::Fail;
 use medea_client_api_proto::PeerId;
-<<<<<<< HEAD
-use medea_coturn_telnet_client::sessions_parser::Session;
-=======
->>>>>>> d298932e
 use rand::{distributions::Alphanumeric, Rng};
 use redis::ConnectionInfo;
 
@@ -26,6 +22,7 @@
         CoturnUsername,
     },
 };
+use medea_coturn_telnet_client::sessions_parser::Session;
 
 static TURN_PASS_LEN: usize = 16;
 
