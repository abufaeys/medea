--- conflicted
+++ resolved
@@ -6,11 +6,7 @@
 pub use self::{
     ice_user::IceUser,
     peer::{
-<<<<<<< HEAD
-        Id as PeerId, New, Peer, PeerStateError, PeerStateMachine,
-=======
         create_peers, Id as PeerId, New, Peer, PeerError, PeerStateMachine,
->>>>>>> ce741bad
         WaitLocalHaveRemote, WaitLocalSdp, WaitRemoteSdp,
     },
     track::{Id as TrackId, MediaTrack},
