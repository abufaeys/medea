--- conflicted
+++ resolved
@@ -2,11 +2,7 @@
 //!
 //! [1]: https://www.w3.org/TR/mediacapture-streams/#mediastreamtrack
 
-<<<<<<< HEAD
-use protocol::MediaType;
-=======
 use medea_client_api_proto::MediaType;
->>>>>>> 0c8a3aa5
 
 /// ID of [`Track`].
 pub type Id = u64;
