//! Representation of [coturn]'s user.
//!
//! [coturn]: https://github.com/coturn/coturn

<<<<<<< HEAD
use medea_client_api_proto::{IceServer, PeerId};
=======
use derive_more::{AsRef, Display, From, Into};
use medea_client_api_proto::IceServer;
>>>>>>> a8e6cf97

use crate::api::control::{EndpointId, RoomId};

/// Username for authorization on Turn server.
#[derive(AsRef, Clone, Debug, Display, From, Into)]
#[as_ref(forward)]
pub struct IceUsername(String);

/// Credentials on Turn server.
#[derive(Clone, Debug)]
pub struct IceUser {
    /// Address of Turn server.
    address: String,
    /// Username for authorization.
    username: IceUsername,
    /// Password for authorization.
    pass: String,
    /// Non static users are meant to be saved and delete from some remote
    /// storage, while static users are hardcoded on Turn server and do not
    /// require any additional management.
    is_static: bool,
}

impl IceUser {
    /// Build new non static [`IceUser`].
    pub fn build(
        address: String,
        room_id: &RoomId,
        peer_id: PeerId,
        pass: String,
    ) -> Self {
        Self {
            address,
<<<<<<< HEAD
            user: format!("{}_{}", room_id, peer_id),
=======
            username: IceUsername::from(format!("{}_{}", room_id, name)),
>>>>>>> a8e6cf97
            pass,
            is_static: false,
        }
    }

    /// Build new static [`IceUser`].
    pub fn new(address: String, username: String, pass: String) -> Self {
        Self {
            address,
            username: IceUsername(username),
            pass,
            is_static: true,
        }
    }

    /// Build vector of [`IceServer`].
    pub fn servers_list(&self) -> Vec<IceServer> {
        let stun_url = vec![format!("stun:{}", self.address)];
        let stun = IceServer {
            urls: stun_url,
            username: None,
            credential: None,
        };
        let turn_urls = vec![
            format!("turn:{}", self.address),
            format!("turn:{}?transport=tcp", self.address),
        ];
        let turn = IceServer {
            urls: turn_urls,
            username: Some(self.username.0.clone()),
            credential: Some(self.pass.clone()),
        };
        vec![stun, turn]
    }

    pub fn address(&self) -> &str {
        &self.address
    }

    pub fn user(&self) -> &IceUsername {
        &self.username
    }

    pub fn pass(&self) -> &str {
        &self.pass
    }

    pub fn is_static(&self) -> bool {
        self.is_static
    }
}<|MERGE_RESOLUTION|>--- conflicted
+++ resolved
@@ -2,12 +2,8 @@
 //!
 //! [coturn]: https://github.com/coturn/coturn
 
-<<<<<<< HEAD
 use medea_client_api_proto::{IceServer, PeerId};
-=======
 use derive_more::{AsRef, Display, From, Into};
-use medea_client_api_proto::IceServer;
->>>>>>> a8e6cf97
 
 use crate::api::control::{EndpointId, RoomId};
 
@@ -41,11 +37,7 @@
     ) -> Self {
         Self {
             address,
-<<<<<<< HEAD
-            user: format!("{}_{}", room_id, peer_id),
-=======
-            username: IceUsername::from(format!("{}_{}", room_id, name)),
->>>>>>> a8e6cf97
+            username: IceUsername::from(format!("{}_{}", room_id, peer_id)),
             pass,
             is_static: false,
         }
