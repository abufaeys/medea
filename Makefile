###############################
# Common defaults/definitions #
###############################

comma := ,

# Checks two given strings for equality.
eq = $(if $(or $(1),$(2)),$(and $(findstring $(1),$(2)),\
                                $(findstring $(2),$(1))),1)




######################
# Project parameters #
######################

MEDEA_IMAGE_NAME := $(strip \
	$(shell grep 'COMPOSE_IMAGE_NAME=' .env | cut -d '=' -f2))
DEMO_IMAGE_NAME := instrumentisto/medea-demo

RUST_VER := 1.37
CHROME_VERSION := 77.0
FIREFOX_VERSION := 69.0

CURRENT_BRANCH := $(strip $(shell git branch | grep \* | cut -d ' ' -f2))

crate-dir = .
ifeq ($(crate),medea-jason)
crate-dir = jason
endif
ifeq ($(crate),medea-client-api-proto)
crate-dir = proto/client-api
endif
ifeq ($(crate),medea-macro)
crate-dir = crates/medea-macro
endif




###########
# Aliases #
###########

# Build all project executables.
#
# Usage:
#	make build

build: build.medea docker.build.medea build.jason


build.medea:
	@make cargo.build crate=medea debug=$(debug) dockerized=$(dockerized)


build.jason:
	@make cargo.build crate=medea-jason debug=$(debug) dockerized=$(dockerized)


# Resolve all project dependencies.
#
# Usage:
#	make deps

deps: cargo yarn


docs: docs.rust


down: down.dev


fmt: cargo.fmt


lint: cargo.lint


# Build and publish project crate everywhere.
#
# Usage:
#	make release crate=(medea|medea-jason|<crate-name>)
#	             [publish=(no|yes)]

release: release.crates release.npm


# Run all project tests.
#
# Usage:
#	make test

test:
	@make test.unit
	@make test.e2e up=yes dockerized=no


up: up.dev




####################
# Running commands #
####################

down.coturn: docker.down.coturn


down.demo: docker.down.demo


# Stop all processes in Medea and Jason development environment.
#
# Usage:
#	make down.dev

down.dev:
	@make docker.down.medea dockerized=no
	@make docker.down.medea dockerized=yes
	@make docker.down.coturn


down.medea: docker.down.medea


up.coturn: docker.up.coturn


up.demo: docker.up.demo


# Run Medea and Jason development environment.
#
# Usage:
#	make up.dev

up.dev: up.coturn
	$(MAKE) -j3 up.jason docker.up.medea up.control-api-mock


up.medea: docker.up.medea


# Run Jason E2E demo in development mode.
#
# Usage:
#	make up.jason

up.jason:
	npm run start --prefix=jason/e2e-demo


# Run Control API mock server.
#
# Usage:
#  make up.control-api-mock

up.control-api-mock:
	cargo run -p control-api-mock




##################
# Cargo commands #
##################

# Resolve Cargo project dependencies.
#
# Usage:
#	make cargo [cmd=(fetch|<cargo-cmd>)]

cargo:
	cargo $(if $(call eq,$(cmd),),fetch,$(cmd))


# Build medea's related crates.
#
# Usage:
#	make cargo.build [crate=(@all|medea|medea-jason)]
#	                 [debug=(yes|no)]
#	                 [dockerized=(no|yes)]

cargo-build-crate = $(if $(call eq,$(crate),),@all,$(crate))

cargo.build:
ifeq ($(cargo-build-crate),@all)
	@make build crate=medea
	@make build crate=medea-jason
endif
ifeq ($(cargo-build-crate),medea)
ifeq ($(dockerized),yes)
	docker run --rm -v "$(PWD)":/app -w /app \
		-u $(shell id -u):$(shell id -g) \
		-v "$(HOME)/.cargo/registry":/usr/local/cargo/registry \
		rust:$(RUST_VER) \
			make cargo.build crate=$(cargo-build-crate) \
			                 debug=$(debug) dockerized=no
else
	cargo build --bin medea $(if $(call eq,$(debug),no),--release,)
endif
endif
ifeq ($(cargo-build-crate),medea-jason)
ifeq ($(dockerized),yes)
	docker run --rm --network=host -v "$(PWD)":/app -w /app \
		-u $(shell id -u):$(shell id -g) \
		-v "$(HOME)/.cargo/registry":/usr/local/cargo/registry \
		-v "$(HOME):$(HOME)" \
		-e XDG_CACHE_HOME=$(HOME) \
		rust:$(RUST_VER) \
			make cargo.build crate=$(cargo-build-crate) \
			                 debug=$(debug) dockerized=no \
			                 pre-install=yes
else
ifeq ($(pre-install),yes)
	curl https://rustwasm.github.io/wasm-pack/installer/init.sh -sSf | sh
endif
	@rm -rf $(crate-dir)/pkg/
	wasm-pack build -t web $(crate-dir)/
endif
endif


# Format Rust sources with rustfmt.
#
# Usage:
#	make cargo.fmt [check=(no|yes)]

cargo.fmt:
	cargo +nightly fmt --all $(if $(call eq,$(check),yes),-- --check,)


# Lint Rust sources with clippy.
#
# Usage:
#	make cargo.lint

cargo.lint:
	cargo clippy --all -- -D clippy::pedantic -D warnings




#################
# Yarn commands #
#################

# Resolve NPM project dependencies with Yarn.
#
# Optional 'cmd' parameter may be used for handy usage of docker-wrapped Yarn,
# for example: make yarn cmd='upgrade'
#
# Usage:
#	make yarn [cmd=('install --pure-lockfile'|<yarn-cmd>)]
#	          [proj=(e2e|demo)]
#	          [dockerized=(yes|no)]

yarn-cmd = $(if $(call eq,$(cmd),),install --pure-lockfile,$(cmd))
yarn-proj-dir = $(if $(call eq,$(proj),demo),jason/demo,jason/e2e-demo)

yarn:
ifneq ($(dockerized),no)
	docker run --rm --network=host -v "$(PWD)":/app -w /app \
	           -u $(shell id -u):$(shell id -g) \
		node:latest \
			make yarn cmd='$(yarn-cmd)' proj=$(proj) dockerized=no
else
	yarn --cwd=$(yarn-proj-dir) $(yarn-cmd)
endif




##########################
# Documentation commands #
##########################

# Generate project documentation of Rust sources.
#
# Usage:
#	make docs.rust [crate=(@all|medea|jason|<crate-name>)]
#	               [open=(yes|no)] [clean=(no|yes)]

docs-rust-crate = $(if $(call eq,$(crate),),@all,$(crate))

docs.rust:
ifeq ($(clean),yes)
	@rm -rf target/doc/
endif
	cargo +nightly doc \
		$(if $(call eq,$(docs-rust-crate),@all),--all,-p $(docs-rust-crate)) \
		--no-deps \
		$(if $(call eq,$(open),no),,--open)




####################
# Testing commands #
####################

# Run Rust unit tests of project.
#
# Usage:
#	make test.unit [crate=(@all|medea|medea-jason|<crate-name>)]
#				   [browser=(chrome|firefox)]

test-unit-crate = $(if $(call eq,$(crate),),@all,$(crate))
driver-env = $(if $(call eq,$(browser),firefox),GECKODRIVER_REMOTE,CHROMEDRIVER_REMOTE)

test.unit:
ifeq ($(test-unit-crate),@all)
	@make test.unit crate=medea-macro
	@make test.unit crate=medea-client-api-proto
	@make test.unit crate=medea-jason
	@make test.unit crate=medea
else
ifeq ($(test-unit-crate),medea)
	cargo test --lib --bin medea
else
ifeq ($(crate),medea-jason)
	@make docker.up.webdriver
	sleep 10
	cd $(crate-dir)/ && \
	$(driver-env)="http://0.0.0.0:4444" \
    cargo test --target wasm32-unknown-unknown --features mockable
	@make docker.down.webdriver
else
	cd $(crate-dir)/ && \
	cargo test -p $(test-unit-crate)
endif
endif
endif


# Run Rust E2E tests of project.
#
# Usage:
# 	make test.e2e [up=no]
#	              [up=yes [dockerized=no [debug=(yes|no)]]
#	                      [dockerized=yes [TAG=(dev|<docker-tag>)]
#	                                      [registry=<registry-host>]
#	                                      [log=(no|yes)]]
#	                      [wait=(5|<seconds>)]]

test-e2e-env = RUST_BACKTRACE=1 \
	$(if $(call eq,$(log),yes),,RUST_LOG=warn) \
	MEDEA_CONTROL_API__STATIC_SPECS_DIR=tests/specs/

test.e2e:
ifeq ($(up),yes)
	make docker.up.coturn background=yes
	env $(test-e2e-env) \
	make docker.up.medea debug=$(debug) background=yes log=$(log) \
	                     dockerized=$(dockerized) \
	                     TAG=$(TAG) registry=$(registry)
	sleep $(if $(call eq,$(wait),),5,$(wait))
endif
	RUST_BACKTRACE=1 cargo test --test e2e
ifeq ($(up),yes)
	-make down
endif




######################
# Releasing commands #
######################

# Build and publish project crate to crates.io.
#
# Usage:
#	make release.crates crate=(medea|medea-jason|<crate-name>)
#	                    [token=($CARGO_TOKEN|<cargo-token>)]
#	                    [publish=(no|yes)]

release-crates-token = $(if $(call eq,$(token),),${CARGO_TOKEN},$(token))

release.crates:
ifneq ($(filter $(crate),medea medea-jason medea-client-api-proto medea-macro),)
	cd $(crate-dir)/ && \
	$(if $(call eq,$(publish),yes),\
		cargo publish --token $(release-crates-token) ,\
		cargo package --allow-dirty )
endif


release.helm: helm.package.release


# Build and publish project crate to NPM.
#
# Usage:
#	make release.npm crate=medea-jason
#	                 [publish=(no|yes)]

release.npm:
ifneq ($(filter $(crate),medea-jason),)
	@make cargo.build crate=$(crate) debug=no dockerized=no
ifeq ($(publish),yes)
	wasm-pack publish $(crate-dir)/
endif
endif




###################
# Docker commands #
###################

docker-env = $(strip $(if $(call eq,$(minikube),yes),\
	$(subst export,,$(shell minikube docker-env | cut -d '\#' -f1)),))

# Authenticate to Container Registry where project Docker images are stored.
#
# Usage:
#	make docker.auth [registry=<registry-host>]
#	                 [user=<username>] [pass-stdin=(no|yes)]

docker.auth:
	docker login $(registry) \
		$(if $(call eq,$(user),),,--username=$(user)) \
		$(if $(call eq,$(pass-stdin),yes),--password-stdin,)


# Build Docker image for demo application.
#
# Usage:
#	make docker.build.demo [TAG=(dev|<tag>)]
#	                       [minikube=(no|yes)]

docker-build-demo-image-name = $(DEMO_IMAGE_NAME)

docker.build.demo:
ifeq ($(TAG),edge)
	docker build $(if $(call eq,$(minikube),yes),,--network=host) --force-rm \
		-t $(docker-build-demo-image-name):$(TAG) \
		-f jason/Dockerfile .
else
	@make yarn proj=demo
	$(docker-env) \
	docker build $(if $(call eq,$(minikube),yes),,--network=host) --force-rm \
		-t $(docker-build-demo-image-name):$(if $(call eq,$(TAG),),dev,$(TAG)) \
		jason/demo
endif


# Build REST Control API mock server.
#
# Usage:
#   make docker.build.control-api-mock

docker.build.control-api-mock:
	docker build -t instrumentisto/medea-control-api-mock:dev \
		-f crates/control-api-mock/Dockerfile \
		--build-arg medea_build_image=$(medea-build-image) \
		.


# Build medea project Docker image.
#
# Usage:
#	make docker.build.medea [TAG=(dev|<tag>)] [registry=<registry-host>]
#	                        [debug=(yes|no)]
#	                        [no-cache=(no|yes)]
#	                        [minikube=(no|yes)]

docker-build-medea-image-name = $(strip \
	$(if $(call eq,$(registry),),,$(registry)/)$(MEDEA_IMAGE_NAME))

docker.build.medea:
	$(call docker.build.clean.ignore)
	@echo "!target/$(if $(call eq,$(debug),no),release,debug)/" >> .dockerignore
	$(docker-env) \
	docker build $(if $(call eq,$(minikube),yes),,--network=host) --force-rm \
		$(if $(call eq,$(no-cache),yes),\
			--no-cache --pull,) \
		$(if $(call eq,$(IMAGE),),\
			--build-arg rust_ver=$(RUST_VER) \
			--build-arg rustc_mode=$(if \
				$(call eq,$(debug),no),release,debug) \
			--build-arg rustc_opts=$(if \
				$(call eq,$(debug),no),--release,)) \
		-t $(docker-build-medea-image-name):$(if $(call eq,$(TAG),),dev,$(TAG)) .
	$(call docker.build.clean.ignore)
define docker.build.clean.ignore
	@sed -i $(if $(call eq,$(shell uname -s),Darwin),'',) \
		/^!target\/d .dockerignore
endef


# Stop Coturn STUN/TURN server in Docker Compose environment
# and remove all related containers.
#
# Usage:
# 	make docker.down.coturn

docker.down.coturn:
	docker-compose -f docker-compose.coturn.yml down --rmi=local -v


# Stop demo application in Docker Compose environment
# and remove all related containers.
#
# Usage:
#	make docker.down.demo

docker.down.demo:
	docker-compose -f jason/demo/docker-compose.yml down --rmi=local -v


# Stop Medea media server in Docker Compose environment
# and remove all related containers.
#
# Usage:
# 	make docker.down.medea [dockerized=(no|yes)]

docker.down.medea:
ifeq ($(dockerized),yes)
	docker-compose -f docker-compose.medea.yml down --rmi=local -v
else
	-killall medea
endif


# Down dockerized webdriver.
#
# Usage:
#   make docker.down.webdriver [browser=(chrome|firefox)]

docker.down.webdriver:
ifeq ($(browser),firefox)
	-docker stop medea-test-ff
else
	-docker stop medea-test-chrome
endif


# Pull project Docker images from Container Registry.
#
# Usage:
#	make docker.pull [IMAGE=(medea|demo)] [registry=<registry-host>]
#	                 [TAGS=(@all|<t1>[,<t2>...])]
#	                 [minikube=(no|yes)]

docker-pull-image-name = $(strip \
	$(if $(call eq,$(registry),),,$(registry)/)$(strip \
	$(if $(call eq,$(IMAGE),demo),$(DEMO_IMAGE_NAME),$(MEDEA_IMAGE_NAME))))
docker-pull-tags = $(if $(call eq,$(TAGS),),@all,$(TAGS))

docker.pull:
ifeq ($(docker-pull-tags),@all)
	$(docker-env) \
	docker pull $(docker-pull-image-name) --all-tags
else
	$(foreach tag,$(subst $(comma), ,$(docker-pull-tags)),\
		$(call docker.pull.do,$(tag)))
endif
define docker.pull.do
	$(eval tag := $(strip $(1)))
	$(docker-env) \
	docker pull $(docker-pull-image-name):$(tag)
endef


# Push project Docker images to Container Registry.
#
# Usage:
#	make docker.push [IMAGE=(medea|demo)] [registry=<registry-host>]
#	                 [TAGS=(dev|<t1>[,<t2>...])]
#	                 [minikube=(no|yes)]

docker-push-image-name = $(strip \
	$(if $(call eq,$(registry),),,$(registry)/)$(strip \
	$(if $(call eq,$(IMAGE),demo),$(DEMO_IMAGE_NAME),$(MEDEA_IMAGE_NAME))))
docker-push-tags = $(if $(call eq,$(TAGS),),dev,$(TAGS))

docker.push:
	$(foreach tag,$(subst $(comma), ,$(docker-push-tags)),\
		$(call docker.push.do,$(tag)))
define docker.push.do
	$(eval tag := $(strip $(1)))
	$(docker-env) \
	docker push $(docker-push-image-name):$(tag)
endef


# Run Coturn STUN/TURN server in Docker Compose environment.
#
# Usage:
#	make docker.up.coturn [background=(yes|no)]

docker.up.coturn: docker.down.coturn
	docker-compose -f docker-compose.coturn.yml up \
		$(if $(call eq,$(background),no),--abort-on-container-exit,-d)


# Run demo application in Docker Compose environment.
#
# Usage:
#	make docker.up.demo

docker.up.demo: docker.down.demo
	docker-compose -f jason/demo/docker-compose.yml up


# Run Medea media server in Docker Compose environment.
#
# Usage:
#	make docker.up.medea [dockerized=no [debug=(yes|no)] [background=(no|yes)]]
#	                     [dockerized=yes [TAG=(dev|<docker-tag>)]
#	                                     [registry=<registry-host>]]
#	                                     [background=no]
#	                                     [background=yes [log=(no|yes)]]]

docker-up-medea-image-name = $(strip \
	$(if $(call eq,$(registry),),,$(registry)/)$(MEDEA_IMAGE_NAME))
docker-up-medea-tag = $(if $(call eq,$(TAG),),dev,$(TAG))

docker.up.medea: docker.down.medea
ifeq ($(dockerized),yes)
	COMPOSE_IMAGE_NAME=$(docker-up-medea-image-name) \
	COMPOSE_IMAGE_VER=$(docker-up-medea-tag) \
	docker-compose -f docker-compose.medea.yml up \
		$(if $(call eq,$(background),yes),-d,--abort-on-container-exit)
ifeq ($(background),yes)
ifeq ($(log),yes)
	docker-compose -f docker-compose.medea.yml logs -f &
endif
endif
else
	cargo build --bin medea $(if $(call eq,$(debug),no),--release,)
	cargo run --bin medea $(if $(call eq,$(debug),no),--release,) \
		$(if $(call eq,$(background),yes),&,)
endif


# Up dockerized webdriver.
#
# Usage:
#   make docker.up.webdriver [browser=(chrome|firefox)]

docker.up.webdriver: docker.down.webdriver
ifeq ($(browser),firefox)
<<<<<<< HEAD
	docker run --rm -d --shm-size 256m --name medea-test-ff \
		--network=host alexlapa/geckodriver:${FIREFOX_VERSION}
=======
	docker run --rm -d --shm-size 512m --name medea-test-ff \
		--network=host instrumentisto/geckodriver:${FIREFOX_VERSION}
>>>>>>> e2ca89a9
else
	docker run --rm -d --name medea-test-chrome \
		--network=host selenoid/chrome:$(CHROME_VERSION)
endif




##############################
# Helm and Minikube commands #
##############################

helm-cluster = $(if $(call eq,$(cluster),),minikube,$(cluster))
helm-namespace = $(if $(call eq,$(helm-cluster),minikube),kube,staging)-system
helm-cluster-args = $(strip \
	--kube-context=$(helm-cluster) --tiller-namespace=$(helm-namespace))

helm-chart = $(if $(call eq,$(chart),),medea-demo,$(chart))
helm-chart-dir = jason/demo/chart/medea-demo
helm-chart-vals-dir = jason/demo

helm-release = $(if $(call eq,$(release),),,$(release)-)$(helm-chart)
helm-release-namespace = $(strip \
	$(if $(call eq,$(helm-cluster),staging),staging,default))

# Run Helm command in context of concrete Kubernetes cluster.
#
# Usage:
#	make helm [cmd=(--help|'<command>')]
#	          [cluster=(minikube|staging)]

helm:
	helm $(helm-cluster-args) $(if $(call eq,$(cmd),),--help,$(cmd))


# Remove Helm release of project Helm chart from Kubernetes cluster.
#
# Usage:
#	make helm.down [chart=medea-demo] [release=<release-name>]
#	               [cluster=(minikube|staging)]

helm.down:
	$(if $(shell helm ls $(helm-cluster-args) | grep '$(helm-release)'),\
		helm del --purge $(helm-cluster-args) $(helm-release) ,\
		@echo "--> No '$(helm-release)' release found in $(helm-cluster) cluster")


# Upgrade (or initialize) Tiller (server side of Helm) of Minikube.
#
# Usage:
#	make helm.init [client-only=no [upgrade=(yes|no)]]
#	               [client-only=yes]

helm.init:
	helm init --wait \
		$(if $(call eq,$(client-only),yes),\
			--client-only,\
			--kube-context=minikube --tiller-namespace=kube-system \
				$(if $(call eq,$(upgrade),no),,--upgrade))


# Lint project Helm chart.
#
# Usage:
#	make helm.lint [chart=medea-demo]

helm.lint:
	helm lint $(helm-chart-dir)/


# List all Helm releases in Kubernetes cluster.
#
# Usage:
#	make helm.list [cluster=(minikube|staging)]

helm.list:
	helm ls $(helm-cluster-args)


# Build Helm package from project Helm chart.
#
# Usage:
#	make helm.package [chart=medea-demo]

helm-package-dir = .cache/helm/packages

helm.package:
	@rm -rf $(helm-package-dir)
	@mkdir -p $(helm-package-dir)/
	helm package --destination=$(helm-package-dir)/ $(helm-chart-dir)/


# Build and publish project Helm package to GitHub Pages.
#
# Usage:
#	make helm.package.release [chart=medea-demo] [build=(yes|no)]

helm.package.release:
ifneq ($(build),no)
	@make helm.package chart=$(helm-chart)
endif
	git fetch origin gh-pages:gh-pages
	git checkout gh-pages
	git reset --hard
	@mkdir -p charts/
	cp -rf $(helm-package-dir)/* charts/
	if [ -n "$$(git add -v charts/)" ]; then \
		helm repo index charts/ \
			--url=https://instrumentisto.github.io/medea/charts ; \
		git add -v charts/ ; \
		git commit -m "Release '$(helm-chart)' Helm chart" ; \
	fi
	git checkout $(CURRENT_BRANCH)
	git push origin gh-pages


# Run project Helm chart in Kubernetes cluster as Helm release.
#
# Usage:
#	make helm.up [chart=medea-demo] [release=<release-name>]
#	             [cluster=minikube [rebuild=(no|yes) [no-cache=(no|yes)]]]
#	             [cluster=staging]
#	             [wait=(yes|no)]

helm.up:
ifeq ($(wildcard $(helm-chart-vals-dir)/my.$(helm-cluster).vals.yaml),)
	touch $(helm-chart-vals-dir)/my.$(helm-cluster).vals.yaml
endif
ifeq ($(helm-cluster),minikube)
ifeq ($(helm-chart),medea-demo)
ifeq ($(rebuild),yes)
	@make docker.build.demo minikube=yes TAG=dev
	@make docker.build.medea no-cache=$(no-cache) minikube=yes TAG=dev
endif
endif
endif
	helm upgrade --install --force $(helm-cluster-args) \
		$(helm-release) $(helm-chart-dir)/ \
			--namespace=$(helm-release-namespace) \
			--values=$(helm-chart-vals-dir)/$(helm-cluster).vals.yaml \
			--values=$(helm-chart-vals-dir)/my.$(helm-cluster).vals.yaml \
			--set server.deployment.revision=$(shell date +%s) \
			--set web-client.deployment.revision=$(shell date +%s) \
			$(if $(call eq,$(wait),no),,\
				--wait )


# Bootstrap Minikube cluster (local Kubernetes) for development environment.
#
# The bootsrap script is updated automatically to the latest version every day.
# For manual update use 'update=yes' command option.
#
# Usage:
#	make minikube.boot [update=(no|yes)]
#	                   [driver=(virtualbox|hyperkit|hyperv)]
#	                   [k8s-version=<kubernetes-version>]

minikube.boot:
ifeq ($(update),yes)
	$(call minikube.boot.download)
else
ifeq ($(wildcard $(HOME)/.minikube/bootstrap.sh),)
	$(call minikube.boot.download)
else
ifneq ($(shell find $(HOME)/.minikube/bootstrap.sh -mmin +1440),)
	$(call minikube.boot.download)
endif
endif
endif
	@$(if $(cal eq,$(driver),),,MINIKUBE_VM_DRIVER=$(driver)) \
	 $(if $(cal eq,$(k8s-version),),,MINIKUBE_K8S_VER=$(k8s-version)) \
		$(HOME)/.minikube/bootstrap.sh
define minikube.boot.download
	$()
	@mkdir -p $(HOME)/.minikube/
	@rm -f $(HOME)/.minikube/bootstrap.sh
	curl -fL -o $(HOME)/.minikube/bootstrap.sh \
		https://raw.githubusercontent.com/instrumentisto/toolchain/master/minikube/bootstrap.sh
	@chmod +x $(HOME)/.minikube/bootstrap.sh
endef




###################
# Protoc commands #
###################

# Rebuild gRPC protobuf specs for medea-control-api-proto.
#
# Usage:
#  make protoc.rebuild

protoc.rebuild:
	rm -f proto/control-api/src/grpc/control_api*.rs
	cargo build -p medea-control-api-proto



##################
# .PHONY section #
##################

.PHONY: build build.jason build.medea \
        cargo cargo.build cargo.fmt cargo.lint \
        docker.auth docker.build.demo docker.build.medea \
        	docker.down.coturn docker.down.demo docker.down.medea \
        	docker.down.webdriver \
        	docker.pull docker.push \
        	docker.up.coturn docker.up.demo docker.up.medea \
        	docker.up.webdriver \
        docs docs.rust \
        down down.coturn down.demo down.dev down.medea \
        helm helm.down helm.init helm.lint helm.list \
        	helm.package helm.package.release helm.up \
        minikube.boot \
        protoc.rebuild \
        release release.crates release.helm release.npm \
        test test.e2e test.unit \
        up up.coturn up.demo up.dev up.jason up.medea \
        up.control-api-mock \
        yarn<|MERGE_RESOLUTION|>--- conflicted
+++ resolved
@@ -648,13 +648,9 @@
 
 docker.up.webdriver: docker.down.webdriver
 ifeq ($(browser),firefox)
-<<<<<<< HEAD
+	# TODO: use instrumentisto/geckodriver when it published
 	docker run --rm -d --shm-size 256m --name medea-test-ff \
 		--network=host alexlapa/geckodriver:${FIREFOX_VERSION}
-=======
-	docker run --rm -d --shm-size 512m --name medea-test-ff \
-		--network=host instrumentisto/geckodriver:${FIREFOX_VERSION}
->>>>>>> e2ca89a9
 else
 	docker run --rm -d --name medea-test-chrome \
 		--network=host selenoid/chrome:$(CHROME_VERSION)
