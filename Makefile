--- conflicted
+++ resolved
@@ -326,7 +326,6 @@
 	@make test.signalling coturn=no
 
 	cargo build $(if $(call eq,$(release),yes),--release)
-<<<<<<< HEAD
 	cargo build -p control-api-mock
 	$(run-medea-container) sh -c "cd jason && wasm-pack build --target web --out-dir ../.cache/jason-pkg"
 
@@ -346,7 +345,8 @@
 	########################
 	# Run tests in chrome #
 	########################
-	- cargo run -p e2e-tests-runner -- \
+	# TODO: Run kill jobs also if error
+	cargo run -p e2e-tests-runner -- \
 		-w http://localhost:$(chromedriver-port) \
 		-f localhost:$(test-runner-port) \
 	 	--headless
@@ -355,7 +355,7 @@
 	########################
 	# Run tests in firefox #
 	########################
-	- cargo run -p e2e-tests-runner -- \
+	cargo run -p e2e-tests-runner -- \
 		-w http://localhost:$(geckodriver-port) \
 		-f localhost:$(test-runner-port) \
 		--headless
@@ -367,13 +367,6 @@
 		/tmp/e2e_control_api_mock.pid \
 		/tmp/chromedriver.pid \
 		/tmp/geckodriver.pid
-=======
-	env $(medea-env) $(if $(call eq,$(logs),yes),,RUST_LOG=warn) cargo run --bin medea $(if $(call eq,$(release),yes),--release) &
-
-	sleep 1
-	cargo test --test e2e
-	- killall medea
->>>>>>> 2ce6f520
 ifneq ($(coturn),no)
 	@make down.coturn
 endif
@@ -784,16 +777,10 @@
         helm helm.down helm.init helm.lint helm.list \
         	helm.package helm.package.release helm.up \
         minikube.boot \
-<<<<<<< HEAD
-        release.jason release.helm \
         test test.signalling test.unit test.e2e \
-        up.coturn up.demo up.dev up.jason up.medea \
-=======
->>>>>>> 2ce6f520
         down down.medea down.coturn \
         release.jason release.crates.jason release.npm.jason release.helm \
         release.crates.medea release.crates.medea-client-api-proto \
         release.crates.medea-macro \ release.helm \
-        test test.unit test.e2e \
         up up.coturn up.demo up.dev up.jason up.medea \
         yarn