--- conflicted
+++ resolved
@@ -388,22 +388,18 @@
 ifneq ($(coturn),no)
 	@make up.coturn
 endif
-<<<<<<< HEAD
-	@make down.medea dockerized=no
-=======
 ifeq ($(dockerized),no)
 	-@make down.medea dockerized=no
->>>>>>> 45408573
 
 	cargo build $(if $(call eq,$(release),yes),--release)
 	env $(medea-env) $(if $(call eq,$(logs),yes),,RUST_LOG=warn) cargo run \
 		--bin medea $(if $(call eq,$(release),yes),--release) &
 
 	sleep 1
-<<<<<<< HEAD
 	- cargo test --test e2e
 
 	@make down.medea
+endif
 
 
 # Run e2e tests of medea in chrome.
@@ -430,20 +426,6 @@
 	@exit $(.SHELLSTATUS)
 else
 	@make up.e2e.services
-=======
-	cargo test --test e2e
-
-	-@make down
-ifneq ($(coturn),no)
-	-@make down.coturn
-endif
-	-@exit $(.SHELLSTATUS)
-else
-	-@make down.medea dockerized=yes
-	-@make down.medea dockerized=no
-
-	@make up.coturn
->>>>>>> 45408573
 
 	docker run --rm -d --network=host drupalci/chromedriver:dev > /tmp/chromedriver.docker.uid
 	$(run-medea-container) cargo run -p e2e-tests-runner -- \
@@ -453,7 +435,6 @@
 	docker container kill $$(cat /tmp/chromedriver.docker.uid)
 	rm -f /tmp/chromedriver.docker.uid
 
-<<<<<<< HEAD
 	@make down.e2e.services
 endif
 
@@ -491,9 +472,6 @@
 	docker container kill $$(cat /tmp/geckodriver.docker.uid)
 	rm -f /tmp/geckodriver.docker.uid
 	@make down.e2e.services
-=======
-	-@make down.coturn
->>>>>>> 45408573
 endif
 
 
@@ -866,19 +844,10 @@
         helm helm.down helm.init helm.lint helm.list \
         	helm.package helm.package.release helm.up \
         minikube.boot \
-<<<<<<< HEAD
         test test.unit \
         test.e2e test.e2e.chrome test.e2e.firefox test.e2e.signalling \
         down down.medea down.coturn down.e2e.services \
-        release.jason release.crates.jason release.npm.jason release.helm \
-        release.crates.medea release.crates.medea-client-api-proto \
-        release.crates.medea-macro \ release.helm \
+        release release.crates release.helm release.npm \
         up up.coturn up.demo up.dev up.jason up.medea up.e2e.services \
-=======
-        down down.medea down.coturn \
-        release release.crates release.helm release.npm \
-        test test.unit test.e2e \
-        up up.coturn up.demo up.dev up.jason up.medea \
-        build build.medea build.jason \
->>>>>>> 45408573
+        build.medea build.jason \
         yarn