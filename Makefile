--- conflicted
+++ resolved
@@ -450,26 +450,10 @@
 endif
 
 
-<<<<<<< HEAD
 docker.build.control-api-mock:
 	docker build -t instrumentisto/medea-control-api-mock:dev -f _build/control-api-mock/Dockerfile --build-arg medea_build_image=$(medea-build-image) .
 
 
-# Build Docker image for medea building.
-#
-# Usage:
-#   make docker.build.medea-build [TAG=(dev|<tag>)]
-
-docker.build.medea-build:
-	docker build \
-		--build-arg rust_ver=$(RUST_VER) \
-		-t $(MEDEA_BUILD_IMAGE_NAME):$(if $(call eq,$(TAG),),dev,$(TAG)) \
-		- < _build/medea-build/Dockerfile
-
-
-
-=======
->>>>>>> c3a950db
 # Build medea project Docker image.
 #
 # Usage:
