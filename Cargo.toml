--- conflicted
+++ resolved
@@ -14,10 +14,7 @@
 actix-web = "0.7"
 chrono = "0.4"
 dotenv = "0.13"
-<<<<<<< HEAD
 failure = "0.1"
-=======
->>>>>>> 1c64bc74
 futures = "0.1"
 hashbrown = "0.1"
 serde = { version = "1.0", features = ["derive"] }
@@ -28,10 +25,7 @@
 slog-async = "2.3"
 slog-json = "2.3"
 slog-scope = "4.1"
-<<<<<<< HEAD
+failure = "0.1"
 
 [dev-dependencies]
-tokio = "0.1"
-=======
-failure = "0.1"
->>>>>>> 1c64bc74
+tokio = "0.1"