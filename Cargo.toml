--- conflicted
+++ resolved
@@ -10,12 +10,8 @@
 repository = "https://github.com/instrumentisto/medea"
 
 [dependencies]
-<<<<<<< HEAD
-assert_matches = "1.3"
-=======
 actix = "0.7"
 actix-web = "0.7"
->>>>>>> 7a5117de
 chrono = "0.4"
 dotenv = "0.13"
 futures = "0.1"
