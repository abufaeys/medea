[package]
name = "medea"
version = "0.1.0-dev"
edition = "2018"
description = "Medea media server"
authors = ["Instrumentisto Team <developer@instrumentisto.com>"]
homepage = "https://github.com/instrumentisto/medea"
# documentation = "https://docs.rs/medea"
readme = "README.md"
repository = "https://github.com/instrumentisto/medea"

[dependencies]
actix = "0.7"
actix-web = "0.7"
config = "0.9"
chrono = "0.4"
dotenv = "0.13"
failure = "0.1"
futures = "0.1"
hashbrown = "0.1"
humantime = "1.2"
serde = { version = "1.0", features = ["derive"] }
serde_json = "1.0"
slog = "2.4"
slog-envlogger = "2.1"
slog-stdlog = "3.0"
slog-async = "2.3"
slog-json = "2.3"
slog-scope = "4.1"
<<<<<<< HEAD

[dev-dependencies]
tokio = "0.1"
=======
smart-default = "0.5"
toml = "0.4"
[dependencies.serde-humantime]
    git = "https://github.com/tailhook/serde-humantime"
    branch = "serde_wrapper"

[dev-dependencies]
serial_test = "0.2"
serial_test_derive = "0.2"
>>>>>>> a004d674
<|MERGE_RESOLUTION|>--- conflicted
+++ resolved
@@ -27,11 +27,6 @@
 slog-async = "2.3"
 slog-json = "2.3"
 slog-scope = "4.1"
-<<<<<<< HEAD
-
-[dev-dependencies]
-tokio = "0.1"
-=======
 smart-default = "0.5"
 toml = "0.4"
 [dependencies.serde-humantime]
@@ -41,4 +36,4 @@
 [dev-dependencies]
 serial_test = "0.2"
 serial_test_derive = "0.2"
->>>>>>> a004d674
+tokio = "0.1"