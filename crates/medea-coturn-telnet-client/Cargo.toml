--- conflicted
+++ resolved
@@ -23,12 +23,8 @@
 once_cell = "1.3.1"
 regex = "1.3.4"
 tokio = { version = "0.2", features = ["dns", "tcp"] }
-<<<<<<< HEAD
-tokio-util = { version = "0.2", features = ["codec"] }
+tokio-util = { version = "0.3", features = ["codec"] }
 nom = "5.1"
-=======
-tokio-util = { version = "0.3", features = ["codec"] }
->>>>>>> f7916f06
 [dependencies.deadpool]
     version = "0.5"
     optional = true
